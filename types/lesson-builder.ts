import type {
  LessonPlanContentBlock,
  LessonPlanContentSection,
  LessonPlanOverview,
  LessonPlanResource,
  LessonPlanStatus,
  LessonPlan,
  LessonPlanListItem,
} from "./lesson-plans";

export interface LessonBuilderActivity {
  id: string;
  title: string;
  summary: string | null;
  subjects: string[];
  gradeLevels: string[];
  durationMinutes: number | null;
  sourceUrl: string | null;
  tags: string[];
}

export interface LessonBuilderStep {
  id: string;
  title: string;
  description: string | null;
  durationMinutes: number | null;
  notes: string | null;
  activities: LessonBuilderActivity[];
}

export interface LessonBuilderStandard {
  id: string;
  code: string;
  description: string;
  domain: string | null;
  subject: string | null;
  gradeLevels: string[];
}

export interface LessonBuilderPart {
  id: string;
  label: string;
  description: string | null;
  completed: boolean;
}

export interface LessonBuilderVersionEntry {
  id: string;
  label: string;
  createdAt: string;
  author: string | null;
  summary: string | null;
}

export interface LessonBuilderPlan {
  id: string;
  slug: string;
  title: string;
  summary: string | null;
  status: LessonPlanStatus;
  stage: string | null;
  stages: string[];
  subjects: string[];
  deliveryMethods: string[];
  technologyTags: string[];
  durationMinutes: number | null;
  schoolLogoUrl: string | null;
  lessonDate: string | null;
  overview: LessonPlanOverview | null;
  steps: LessonBuilderStep[];
  standards: LessonBuilderStandard[];
  availableStandards: LessonBuilderStandard[];
  resources: LessonPlanResource[];
  lessonDate: string | null;
  schoolLogoUrl: string | null;
  lastSavedAt: string | null;
  version: number;
  parts: LessonBuilderPart[];
  history: LessonBuilderVersionEntry[];
  createdAt: string | null;
  updatedAt: string | null;
}

export interface LessonBuilderPlanResponse {
  plan: LessonBuilderPlan;
}

export interface LessonBuilderHistoryResponse {
  versions: LessonBuilderVersionEntry[];
}

export interface LessonBuilderActivitySearchResponse {
  results: LessonBuilderActivity[];
}

export interface LessonBuilderDraftRequest {
  title?: string | null;
  stage?: string | null;
  subjects?: string[];
}

export interface LessonBuilderUpdateRequest {
  plan: LessonBuilderPlan;
}

function ensureString(value: unknown): string | null {
  return typeof value === "string" && value.trim().length > 0
    ? value
    : null;
}

function ensureStringArray(values: unknown): string[] {
  if (!values) {
    return [];
  }
  if (Array.isArray(values)) {
    return values
      .map((value) => ensureString(value))
      .filter((value): value is string => Boolean(value));
  }
  if (typeof values === "string") {
    return values
      .split(",")
      .map((part) => part.trim())
      .filter(Boolean);
  }
  return [];
}

export function builderStepsToContent(
  steps: LessonBuilderStep[]
): LessonPlanContentSection[] {
  return steps.map((step, index) => {
    const blocks: LessonPlanContentBlock[] = [];

    if (step.description) {
      blocks.push({
        type: "paragraph",
        text: step.description,
      });
    }

    if (step.activities.length > 0) {
      blocks.push({
        type: "list",
        items: step.activities.map((activity) =>
          activity.summary
            ? `${activity.title} — ${activity.summary}`
            : activity.title
        ),
      });
    }

    if (step.notes) {
      blocks.push({
        type: "quote",
        text: step.notes,
      });
    }

    return {
      id: step.id,
      title: step.title || `Step ${index + 1}`,
      description: step.description,
      blocks,
    };
  });
}

function createListItemFromPlan(plan: LessonBuilderPlan): LessonPlanListItem {
  return {
    id: plan.id,
    slug: plan.slug,
    title: plan.title,
    summary: plan.summary,
    stage: plan.stage,
    stages: plan.stages,
    subjects: plan.subjects,
    deliveryMethods: plan.deliveryMethods,
    technologyTags: plan.technologyTags,
    durationMinutes: plan.durationMinutes,
    pdfUrl: null,
<<<<<<< HEAD
    lessonDate: plan.lessonDate,
    schoolLogoUrl: plan.schoolLogoUrl,
=======
    schoolLogoUrl: plan.schoolLogoUrl,
    lessonDate: plan.lessonDate,
>>>>>>> f3bfd3f4
    status: plan.status,
    createdAt: plan.createdAt,
    updatedAt: plan.updatedAt,
  };
}

export function builderPlanToLessonPlan(plan: LessonBuilderPlan): LessonPlan {
  return {
    ...createListItemFromPlan(plan),
    overview: plan.overview,
    content: builderStepsToContent(plan.steps),
    resources: plan.resources,
  };
}

export function mergeStandardValues(
  values: Partial<LessonBuilderStandard>
): LessonBuilderStandard {
  return {
    id: values.id ?? cryptoRandomId("std"),
    code: ensureString(values.code) ?? "STD",
    description: ensureString(values.description) ?? "Standard",
    domain: ensureString(values.domain),
    subject: ensureString(values.subject),
    gradeLevels: ensureStringArray(values.gradeLevels),
  };
}

export function mergeActivityValues(
  values: Partial<LessonBuilderActivity>
): LessonBuilderActivity {
  return {
    id: values.id ?? cryptoRandomId("act"),
    title: ensureString(values.title) ?? "Untitled Activity",
    summary: ensureString(values.summary),
    subjects: ensureStringArray(values.subjects),
    gradeLevels: ensureStringArray(values.gradeLevels),
    durationMinutes:
      typeof values.durationMinutes === "number" && Number.isFinite(values.durationMinutes)
        ? Math.max(0, Math.trunc(values.durationMinutes))
        : null,
    sourceUrl: ensureString(values.sourceUrl),
    tags: ensureStringArray(values.tags),
  };
}

export function mergeStepValues(
  values: Partial<LessonBuilderStep>
): LessonBuilderStep {
  return {
    id: values.id ?? cryptoRandomId("step"),
    title: ensureString(values.title) ?? "",
    description: ensureString(values.description),
    durationMinutes:
      typeof values.durationMinutes === "number" && Number.isFinite(values.durationMinutes)
        ? Math.max(0, Math.trunc(values.durationMinutes))
        : null,
    notes: ensureString(values.notes),
    activities: Array.isArray(values.activities)
      ? values.activities.map((activity) => mergeActivityValues(activity))
      : [],
  };
}

export function cryptoRandomId(prefix: string): string {
  if (typeof crypto !== "undefined" && "randomUUID" in crypto) {
    return `${prefix}_${crypto.randomUUID()}`;
  }
  const random = Math.random().toString(36).slice(2, 10);
  return `${prefix}_${random}`;
}<|MERGE_RESOLUTION|>--- conflicted
+++ resolved
@@ -39,7 +39,7 @@
 
 export interface LessonBuilderPart {
   id: string;
-  label: string;
+label: string;
   description: string | null;
   completed: boolean;
 }
@@ -71,8 +71,6 @@
   standards: LessonBuilderStandard[];
   availableStandards: LessonBuilderStandard[];
   resources: LessonPlanResource[];
-  lessonDate: string | null;
-  schoolLogoUrl: string | null;
   lastSavedAt: string | null;
   version: number;
   parts: LessonBuilderPart[];
@@ -87,6 +85,10 @@
 
 export interface LessonBuilderHistoryResponse {
   versions: LessonBuilderVersionEntry[];
+}
+
+export interface LessonBuilderActivitySearchResponse {
+  results: LessonBuilderActivity[];
 }
 
 export interface LessonBuilderActivitySearchResponse {
@@ -151,11 +153,7 @@
       });
     }
 
-    if (step.notes) {
-      blocks.push({
-        type: "quote",
-        text: step.notes,
-      });
+   });
     }
 
     return {
@@ -180,13 +178,8 @@
     technologyTags: plan.technologyTags,
     durationMinutes: plan.durationMinutes,
     pdfUrl: null,
-<<<<<<< HEAD
-    lessonDate: plan.lessonDate,
-    schoolLogoUrl: plan.schoolLogoUrl,
-=======
     schoolLogoUrl: plan.schoolLogoUrl,
     lessonDate: plan.lessonDate,
->>>>>>> f3bfd3f4
     status: plan.status,
     createdAt: plan.createdAt,
     updatedAt: plan.updatedAt,
@@ -211,50 +204,4 @@
     description: ensureString(values.description) ?? "Standard",
     domain: ensureString(values.domain),
     subject: ensureString(values.subject),
-    gradeLevels: ensureStringArray(values.gradeLevels),
-  };
-}
-
-export function mergeActivityValues(
-  values: Partial<LessonBuilderActivity>
-): LessonBuilderActivity {
-  return {
-    id: values.id ?? cryptoRandomId("act"),
-    title: ensureString(values.title) ?? "Untitled Activity",
-    summary: ensureString(values.summary),
-    subjects: ensureStringArray(values.subjects),
-    gradeLevels: ensureStringArray(values.gradeLevels),
-    durationMinutes:
-      typeof values.durationMinutes === "number" && Number.isFinite(values.durationMinutes)
-        ? Math.max(0, Math.trunc(values.durationMinutes))
-        : null,
-    sourceUrl: ensureString(values.sourceUrl),
-    tags: ensureStringArray(values.tags),
-  };
-}
-
-export function mergeStepValues(
-  values: Partial<LessonBuilderStep>
-): LessonBuilderStep {
-  return {
-    id: values.id ?? cryptoRandomId("step"),
-    title: ensureString(values.title) ?? "",
-    description: ensureString(values.description),
-    durationMinutes:
-      typeof values.durationMinutes === "number" && Number.isFinite(values.durationMinutes)
-        ? Math.max(0, Math.trunc(values.durationMinutes))
-        : null,
-    notes: ensureString(values.notes),
-    activities: Array.isArray(values.activities)
-      ? values.activities.map((activity) => mergeActivityValues(activity))
-      : [],
-  };
-}
-
-export function cryptoRandomId(prefix: string): string {
-  if (typeof crypto !== "undefined" && "randomUUID" in crypto) {
-    return `${prefix}_${crypto.randomUUID()}`;
-  }
-  const random = Math.random().toString(36).slice(2, 10);
-  return `${prefix}_${random}`;
-}+    gradeLevels: ensureStringArray(values.gradeLevels),