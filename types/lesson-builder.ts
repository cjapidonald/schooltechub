import type {
  LessonPlanContentBlock,
  LessonPlanContentSection,
  LessonPlanOverview,
  LessonPlanResource,
  LessonPlanStatus,
  LessonPlan,
  LessonPlanListItem,
} from "./lesson-plans";

export interface LessonBuilderActivity {
  id: string;
  title: string;
  summary: string | null;
  subjects: string[];
  gradeLevels: string[];
  durationMinutes: number | null;
  sourceUrl: string | null;
  tags: string[];
}

export interface LessonBuilderStepResource {
  id: string;
  label: string;
  url: string;
  type: string | null;
  thumbnail: string | null;
  domain: string | null;
  [key: string]: unknown;
}

export interface LessonBuilderStep {
  id: string;
  title: string;
  description: string | null;
  learningGoals: string | null;
  durationMinutes: number | null;
  duration: string | null;
  grouping: string | null;
  delivery: string | null;
  notes: string | null;
  activities: LessonBuilderActivity[];
  resources: LessonBuilderStepResource[];
}

export interface LessonBuilderResourceSearchResult {
  id: string;
  title: string;
  description: string | null;
  url: string;
  type: string | null;
  thumbnail: string | null;
  domain: string | null;
  duration: string | null;
  mediaType: string | null;
  stage: string | null;
  subjects: string[];
  favicon: string | null;
  instructionalNote: string | null;
  hasNotes?: boolean;
  isMine?: boolean;
}

export interface LessonBuilderStandard {
  id: string;
  code: string;
  description: string;
  domain: string | null;
  subject: string | null;
  gradeLevels: string[];
}

export interface LessonBuilderPart {
  id: string;
label: string;
  description: string | null;
  completed: boolean;
}

export interface LessonBuilderVersionEntry {
  id: string;
  label: string;
  createdAt: string;
  author: string | null;
  summary: string | null;
}

export interface LessonBuilderPlan {
  id: string;
  slug: string;
  title: string;
  summary: string | null;
  status: LessonPlanStatus;
  stage: string | null;
  stages: string[];
  subjects: string[];
  deliveryMethods: string[];
  technologyTags: string[];
  durationMinutes: number | null;
  schoolLogoUrl: string | null;
  lessonDate: string | null;
  overview: LessonPlanOverview | null;
  steps: LessonBuilderStep[];
  standards: LessonBuilderStandard[];
  availableStandards: LessonBuilderStandard[];
  resources: LessonPlanResource[];
  lastSavedAt: string | null;
  version: number;
  parts: LessonBuilderPart[];
  history: LessonBuilderVersionEntry[];
  schoolLogoUrl: string | null;
  lessonDate: string | null;
  ownerId?: string | null;
  createdAt: string | null;
  updatedAt: string | null;
}

export interface LessonBuilderPlanResponse {
  plan: LessonBuilderPlan;
}

export interface LessonBuilderHistoryResponse {
  versions: LessonBuilderVersionEntry[];
}

export interface LessonBuilderActivitySearchResponse {
  results: LessonBuilderActivity[];
}

export interface LessonBuilderActivitySearchResponse {
  results: LessonBuilderActivity[];
}

export interface LessonBuilderDraftRequest {
  title?: string | null;
  stage?: string | null;
  subjects?: string[];
}

export interface LessonBuilderUpdateRequest {
  plan: LessonBuilderPlan;
}

function ensureString(value: unknown): string | null {
  return typeof value === "string" && value.trim().length > 0
    ? value
    : null;
}

function extractDomain(url: string): string | null {
  try {
    const host = new URL(url).hostname;
    return host.replace(/^www\./i, "");
  } catch (error) {
    return null;
  }
}

function ensureStringArray(values: unknown): string[] {
  if (!values) {
    return [];
  }
  if (Array.isArray(values)) {
    return values
      .map((value) => ensureString(value))
      .filter((value): value is string => Boolean(value));
  }
  if (typeof values === "string") {
    return values
      .split(",")
      .map((part) => part.trim())
      .filter(Boolean);
  }
  return [];
}

export function builderStepsToContent(
  steps: LessonBuilderStep[]
): LessonPlanContentSection[] {
  return steps.map((step, index) => {
    const blocks: LessonPlanContentBlock[] = [];

    if (step.description) {
      blocks.push({
        type: "paragraph",
        text: step.description,
      });
    }

    if (step.activities.length > 0) {
      blocks.push({
        type: "list",
        items: step.activities.map((activity) =>
          activity.summary
            ? `${activity.title} — ${activity.summary}`
            : activity.title
        ),
      });
    }

   });
    }

    return {
      id: step.id,
      title: step.title || `Step ${index + 1}`,
      description: step.description,
      blocks,
    };
  });
}

function createListItemFromPlan(plan: LessonBuilderPlan): LessonPlanListItem {
  return {
    id: plan.id,
    slug: plan.slug,
    title: plan.title,
    summary: plan.summary,
    stage: plan.stage,
    stages: plan.stages,
    subjects: plan.subjects,
    deliveryMethods: plan.deliveryMethods,
    technologyTags: plan.technologyTags,
    durationMinutes: plan.durationMinutes,
    pdfUrl: null,
    schoolLogoUrl: plan.schoolLogoUrl,
    lessonDate: plan.lessonDate,
    status: plan.status,
    createdAt: plan.createdAt,
    updatedAt: plan.updatedAt,
  };
}

export function builderPlanToLessonPlan(plan: LessonBuilderPlan): LessonPlan {
  return {
    ...createListItemFromPlan(plan),
    overview: plan.overview,
    content: builderStepsToContent(plan.steps),
    resources: plan.resources,
  };
}

export function mergeStandardValues(
  values: Partial<LessonBuilderStandard>
): LessonBuilderStandard {
  return {
    id: values.id ?? cryptoRandomId("std"),
    code: ensureString(values.code) ?? "STD",
    description: ensureString(values.description) ?? "Standard",
    domain: ensureString(values.domain),
    subject: ensureString(values.subject),
<<<<<<< HEAD
    gradeLevels: ensureStringArray(values.gradeLevels),
=======
    gradeLevels: ensureStringArray(values.gradeLevels),
  };
}

export function mergeActivityValues(
  values: Partial<LessonBuilderActivity>
): LessonBuilderActivity {
  return {
    id: values.id ?? cryptoRandomId("act"),
    title: ensureString(values.title) ?? "Untitled Activity",
    summary: ensureString(values.summary),
    subjects: ensureStringArray(values.subjects),
    gradeLevels: ensureStringArray(values.gradeLevels),
    durationMinutes:
      typeof values.durationMinutes === "number" && Number.isFinite(values.durationMinutes)
        ? Math.max(0, Math.trunc(values.durationMinutes))
        : null,
    sourceUrl: ensureString(values.sourceUrl),
    tags: ensureStringArray(values.tags),
  };
}

export function mergeResourceValues(
  values: Partial<LessonBuilderStepResource>
): LessonBuilderStepResource {
  const base = (typeof values === "object" && values !== null ? values : {}) as Record<string, unknown>;
  const url = ensureString(base.url) ?? "";
  const label = ensureString(base.label) ?? ensureString(base.title) ?? "Resource";

  return {
    ...base,
    id: ensureString(base.id) ?? cryptoRandomId("res"),
    label,
    url,
    type: ensureString(base.type),
    thumbnail: ensureString(base.thumbnail),
    domain: ensureString(base.domain) ?? (url ? extractDomain(url) : null),
  } as LessonBuilderStepResource;
}

export function mergeStepValues(
  values: Partial<LessonBuilderStep>
): LessonBuilderStep {
  const base = values as Record<string, unknown>;
  const normalizedDescription = ensureString(values.description);
  const learningGoals =
    ensureString((base.learningGoals as string | undefined) ?? (base.learning_goals as string | undefined)) ??
    normalizedDescription;
  const durationText =
    ensureString((base.duration as string | undefined) ?? (base.durationText as string | undefined)) ??
    (typeof values.durationMinutes === "number" && Number.isFinite(values.durationMinutes)
      ? String(Math.max(0, Math.trunc(values.durationMinutes)))
      : null);
  const grouping = ensureString(base.grouping as string | undefined);
  const delivery =
    ensureString((base.delivery as string | undefined) ?? (base.deliveryMode as string | undefined)) ??
    null;
  const notes =
    ensureString(values.notes) ??
    ensureString((base.instructionalNote as string | undefined) ?? (base.instructional_note as string | undefined));

  return {
    id: values.id ?? cryptoRandomId("step"),
    title: ensureString(values.title) ?? "",
    description: learningGoals ?? normalizedDescription,
    learningGoals,
    durationMinutes:
      typeof values.durationMinutes === "number" && Number.isFinite(values.durationMinutes)
        ? Math.max(0, Math.trunc(values.durationMinutes))
        : null,
    duration: durationText,
    grouping,
    delivery,
    notes,
    activities: Array.isArray(values.activities)
      ? values.activities.map((activity) => mergeActivityValues(activity))
      : [],
    resources: Array.isArray((base.resources as unknown[] | undefined))
      ? (base.resources as unknown[]).map((resource) => mergeResourceValues(resource as Partial<LessonBuilderStepResource>))
      : [],
  };
}

export function cryptoRandomId(prefix: string): string {
  if (typeof crypto !== "undefined" && "randomUUID" in crypto) {
    return `${prefix}_${crypto.randomUUID()}`;
  }
  const random = Math.random().toString(36).slice(2, 10);
  return `${prefix}_${random}`;
}
>>>>>>> 97100c09
<|MERGE_RESOLUTION|>--- conflicted
+++ resolved
@@ -1,245 +1,3 @@
-import type {
-  LessonPlanContentBlock,
-  LessonPlanContentSection,
-  LessonPlanOverview,
-  LessonPlanResource,
-  LessonPlanStatus,
-  LessonPlan,
-  LessonPlanListItem,
-} from "./lesson-plans";
-
-export interface LessonBuilderActivity {
-  id: string;
-  title: string;
-  summary: string | null;
-  subjects: string[];
-  gradeLevels: string[];
-  durationMinutes: number | null;
-  sourceUrl: string | null;
-  tags: string[];
-}
-
-export interface LessonBuilderStepResource {
-  id: string;
-  label: string;
-  url: string;
-  type: string | null;
-  thumbnail: string | null;
-  domain: string | null;
-  [key: string]: unknown;
-}
-
-export interface LessonBuilderStep {
-  id: string;
-  title: string;
-  description: string | null;
-  learningGoals: string | null;
-  durationMinutes: number | null;
-  duration: string | null;
-  grouping: string | null;
-  delivery: string | null;
-  notes: string | null;
-  activities: LessonBuilderActivity[];
-  resources: LessonBuilderStepResource[];
-}
-
-export interface LessonBuilderResourceSearchResult {
-  id: string;
-  title: string;
-  description: string | null;
-  url: string;
-  type: string | null;
-  thumbnail: string | null;
-  domain: string | null;
-  duration: string | null;
-  mediaType: string | null;
-  stage: string | null;
-  subjects: string[];
-  favicon: string | null;
-  instructionalNote: string | null;
-  hasNotes?: boolean;
-  isMine?: boolean;
-}
-
-export interface LessonBuilderStandard {
-  id: string;
-  code: string;
-  description: string;
-  domain: string | null;
-  subject: string | null;
-  gradeLevels: string[];
-}
-
-export interface LessonBuilderPart {
-  id: string;
-label: string;
-  description: string | null;
-  completed: boolean;
-}
-
-export interface LessonBuilderVersionEntry {
-  id: string;
-  label: string;
-  createdAt: string;
-  author: string | null;
-  summary: string | null;
-}
-
-export interface LessonBuilderPlan {
-  id: string;
-  slug: string;
-  title: string;
-  summary: string | null;
-  status: LessonPlanStatus;
-  stage: string | null;
-  stages: string[];
-  subjects: string[];
-  deliveryMethods: string[];
-  technologyTags: string[];
-  durationMinutes: number | null;
-  schoolLogoUrl: string | null;
-  lessonDate: string | null;
-  overview: LessonPlanOverview | null;
-  steps: LessonBuilderStep[];
-  standards: LessonBuilderStandard[];
-  availableStandards: LessonBuilderStandard[];
-  resources: LessonPlanResource[];
-  lastSavedAt: string | null;
-  version: number;
-  parts: LessonBuilderPart[];
-  history: LessonBuilderVersionEntry[];
-  schoolLogoUrl: string | null;
-  lessonDate: string | null;
-  ownerId?: string | null;
-  createdAt: string | null;
-  updatedAt: string | null;
-}
-
-export interface LessonBuilderPlanResponse {
-  plan: LessonBuilderPlan;
-}
-
-export interface LessonBuilderHistoryResponse {
-  versions: LessonBuilderVersionEntry[];
-}
-
-export interface LessonBuilderActivitySearchResponse {
-  results: LessonBuilderActivity[];
-}
-
-export interface LessonBuilderActivitySearchResponse {
-  results: LessonBuilderActivity[];
-}
-
-export interface LessonBuilderDraftRequest {
-  title?: string | null;
-  stage?: string | null;
-  subjects?: string[];
-}
-
-export interface LessonBuilderUpdateRequest {
-  plan: LessonBuilderPlan;
-}
-
-function ensureString(value: unknown): string | null {
-  return typeof value === "string" && value.trim().length > 0
-    ? value
-    : null;
-}
-
-function extractDomain(url: string): string | null {
-  try {
-    const host = new URL(url).hostname;
-    return host.replace(/^www\./i, "");
-  } catch (error) {
-    return null;
-  }
-}
-
-function ensureStringArray(values: unknown): string[] {
-  if (!values) {
-    return [];
-  }
-  if (Array.isArray(values)) {
-    return values
-      .map((value) => ensureString(value))
-      .filter((value): value is string => Boolean(value));
-  }
-  if (typeof values === "string") {
-    return values
-      .split(",")
-      .map((part) => part.trim())
-      .filter(Boolean);
-  }
-  return [];
-}
-
-export function builderStepsToContent(
-  steps: LessonBuilderStep[]
-): LessonPlanContentSection[] {
-  return steps.map((step, index) => {
-    const blocks: LessonPlanContentBlock[] = [];
-
-    if (step.description) {
-      blocks.push({
-        type: "paragraph",
-        text: step.description,
-      });
-    }
-
-    if (step.activities.length > 0) {
-      blocks.push({
-        type: "list",
-        items: step.activities.map((activity) =>
-          activity.summary
-            ? `${activity.title} — ${activity.summary}`
-            : activity.title
-        ),
-      });
-    }
-
-   });
-    }
-
-    return {
-      id: step.id,
-      title: step.title || `Step ${index + 1}`,
-      description: step.description,
-      blocks,
-    };
-  });
-}
-
-function createListItemFromPlan(plan: LessonBuilderPlan): LessonPlanListItem {
-  return {
-    id: plan.id,
-    slug: plan.slug,
-    title: plan.title,
-    summary: plan.summary,
-    stage: plan.stage,
-    stages: plan.stages,
-    subjects: plan.subjects,
-    deliveryMethods: plan.deliveryMethods,
-    technologyTags: plan.technologyTags,
-    durationMinutes: plan.durationMinutes,
-    pdfUrl: null,
-    schoolLogoUrl: plan.schoolLogoUrl,
-    lessonDate: plan.lessonDate,
-    status: plan.status,
-    createdAt: plan.createdAt,
-    updatedAt: plan.updatedAt,
-  };
-}
-
-export function builderPlanToLessonPlan(plan: LessonBuilderPlan): LessonPlan {
-  return {
-    ...createListItemFromPlan(plan),
-    overview: plan.overview,
-    content: builderStepsToContent(plan.steps),
-    resources: plan.resources,
-  };
-}
-
 export function mergeStandardValues(
   values: Partial<LessonBuilderStandard>
 ): LessonBuilderStandard {
@@ -249,9 +7,6 @@
     description: ensureString(values.description) ?? "Standard",
     domain: ensureString(values.domain),
     subject: ensureString(values.subject),
-<<<<<<< HEAD
-    gradeLevels: ensureStringArray(values.gradeLevels),
-=======
     gradeLevels: ensureStringArray(values.gradeLevels),
   };
 }
@@ -341,5 +96,4 @@
   }
   const random = Math.random().toString(36).slice(2, 10);
   return `${prefix}_${random}`;
-}
->>>>>>> 97100c09
+}