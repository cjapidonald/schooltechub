--- conflicted
+++ resolved
@@ -12,13 +12,8 @@
   technologyTags: string[];
   durationMinutes: number | null;
   pdfUrl: string | null;
-<<<<<<< HEAD
-  lessonDate: string | null;
-  schoolLogoUrl: string | null;
-=======
   schoolLogoUrl: string | null;
   lessonDate: string | null;
->>>>>>> f3bfd3f4
   status: LessonPlanStatus;
   createdAt: string | null;
   updatedAt: string | null;
@@ -44,58 +39,7 @@
     }
   | {
       type: "heading";
-      text: string;
-      level?: number;
-    }
-  | {
-      type: "list";
-      items: string[];
-      ordered?: boolean;
-    }
-  | {
-      type: "quote";
-      text: string;
-      attribution?: string;
-    }
-  | ({
-      type: string;
-    } & Record<string, unknown>);
-
-export interface LessonPlanContentSection {
-  id?: string;
-  title: string | null;
-  description: string | null;
-  blocks: LessonPlanContentBlock[];
-}
-
-export interface LessonPlanResource {
-  title: string;
-  url: string | null;
-  type: string | null;
-  description: string | null;
-}
-
-export interface LessonPlanDetail extends LessonPlanListItem {
-  content: LessonPlanContentSection[];
-  overview: LessonPlanOverview | null;
-  resources: LessonPlanResource[];
-}
-
-export interface LessonPlanListResponse {
-  items: LessonPlanListItem[];
-  nextCursor: string | null;
-}
-
-export interface LessonPlanRecord {
-  id: string;
-  slug: string;
-  title: string;
-  status: LessonPlanStatus;
-  summary?: string | null;
-  excerpt?: string | null;
-  description?: string | null;
-  overview?: unknown;
-  stage?: string | null;
+@@ -92,26 +94,28 @@ export interface LessonPlanRecord {
   stages?: string[] | null;
   stage_levels?: string[] | null;
   subjects?: string[] | null;
@@ -123,4 +67,10 @@
   metadata?: unknown;
   school_logo_url?: string | null;
   lesson_date?: string | null;
+}
+
+  published_at?: string | null;
+  metadata?: unknown;
+  school_logo_url?: string | null;
+  lesson_date?: string | null;
 }