export type LessonPlanStatus = "draft" | "published" | "archived";

export interface LessonPlanListItem {
  id: string;
  slug: string;
  title: string;
  summary: string | null;
  stage: string | null;
  stages: string[];
  subjects: string[];
  deliveryMethods: string[];
  technologyTags: string[];
  durationMinutes: number | null;
  pdfUrl: string | null;
  schoolLogoUrl: string | null;
  lessonDate: string | null;
  status: LessonPlanStatus;
  createdAt: string | null;
  updatedAt: string | null;
}

export interface LessonPlanOverview {
  summary: string | null;
  essentialQuestion: string | null;
  objectives: string[];
  materials: string[];
  assessment: string[];
  technology: string[];
  delivery: string[];
  stage: string | null;
  subjects: string[];
  durationMinutes: number | null;
}

export type LessonPlanContentBlock =
  | {
      type: "paragraph";
      text: string;
    }
  | {
      type: "heading";
<<<<<<< HEAD
@@ -92,26 +94,28 @@ export interface LessonPlanRecord {
=======
      text: string;
      level?: number;
    }
  | {
      type: "list";
      items: string[];
      ordered?: boolean;
    }
  | {
      type: "quote";
      text: string;
      attribution?: string;
    }
  | ({
      type: string;
    } & Record<string, unknown>);

export interface LessonPlanContentSection {
  id?: string;
  title: string | null;
  description: string | null;
  blocks: LessonPlanContentBlock[];
}

export interface LessonPlanResource {
  title: string;
  url: string | null;
  type: string | null;
  description: string | null;
}

export interface LessonPlanDetail extends LessonPlanListItem {
  content: LessonPlanContentSection[];
  overview: LessonPlanOverview | null;
  resources: LessonPlanResource[];
}

export interface LessonPlanListResponse {
  items: LessonPlanListItem[];
  nextCursor: string | null;
}

export interface LessonPlanRecord {
  id: string;
  slug: string;
  title: string;
  status: LessonPlanStatus;
  owner_id?: string | null;
  summary?: string | null;
  excerpt?: string | null;
  description?: string | null;
  overview?: unknown;
  stage?: string | null;
>>>>>>> 97100c09
  stages?: string[] | null;
  stage_levels?: string[] | null;
  subjects?: string[] | null;
  subject?: string | null;
  delivery_methods?: string[] | null;
  delivery?: string[] | null;
  delivery_modes?: string[] | null;
  delivery_format?: string[] | null;
  technology_tags?: string[] | null;
  technology?: string[] | null;
  tech?: string[] | null;
  tools?: string[] | null;
  duration_minutes?: number | null;
  duration?: number | null;
  time_required?: number | null;
  pdf_url?: string | null;
  pdf?: string | null;
  attachments?: unknown;
  resources?: unknown;
  content?: unknown;
  body?: unknown;
  school_logo_url?: string | null;
  lesson_date?: string | null;
  created_at?: string | null;
  updated_at?: string | null;
  published_at?: string | null;
  metadata?: unknown;
  school_logo_url?: string | null;
  lesson_date?: string | null;
}

  published_at?: string | null;
  metadata?: unknown;
  school_logo_url?: string | null;
  lesson_date?: string | null;
}<|MERGE_RESOLUTION|>--- conflicted
+++ resolved
@@ -39,9 +39,6 @@
     }
   | {
       type: "heading";
-<<<<<<< HEAD
-@@ -92,26 +94,28 @@ export interface LessonPlanRecord {
-=======
       text: string;
       level?: number;
     }
@@ -95,7 +92,6 @@
   description?: string | null;
   overview?: unknown;
   stage?: string | null;
->>>>>>> 97100c09
   stages?: string[] | null;
   stage_levels?: string[] | null;
   subjects?: string[] | null;
@@ -123,12 +119,4 @@
   updated_at?: string | null;
   published_at?: string | null;
   metadata?: unknown;
-  school_logo_url?: string | null;
-  lesson_date?: string | null;
-}
-
-  published_at?: string | null;
-  metadata?: unknown;
-  school_logo_url?: string | null;
-  lesson_date?: string | null;
 }