import { useEffect, useMemo, useRef, useState } from "react";
import { Link, useNavigate } from "react-router-dom";
import { useQuery, useMutation, useQueryClient } from "@tanstack/react-query";
import type { User as SupabaseUser } from "@supabase/supabase-js";
import { format, formatDistanceToNow } from "date-fns";
import { supabase } from "@/integrations/supabase/client";
import { useLanguage } from "@/contexts/LanguageContext";
import { getLocalizedPath } from "@/hooks/useLocalizedNavigate";
import { useToast } from "@/hooks/use-toast";
import { SEO } from "@/components/SEO";
import {
  Card,
  CardContent,
  CardDescription,
  CardFooter,
  CardHeader,
  CardTitle,
} from "@/components/ui/card";
import { Button } from "@/components/ui/button";
import { Input } from "@/components/ui/input";
import { Label } from "@/components/ui/label";
import { Textarea } from "@/components/ui/textarea";
import { Avatar, AvatarFallback, AvatarImage } from "@/components/ui/avatar";
import { Badge } from "@/components/ui/badge";
import { Tabs, TabsContent, TabsList, TabsTrigger } from "@/components/ui/tabs";
import { Skeleton } from "@/components/ui/skeleton";
import { Switch } from "@/components/ui/switch";
import { Select, SelectContent, SelectItem, SelectTrigger, SelectValue } from "@/components/ui/select";
import { Separator } from "@/components/ui/separator";
import {
  Camera,
  CheckCircle2,
  FileText,
  Lock,
  LogOut,
  MessageCircle,
  ShieldCheck,
  Sparkles,
  BellRing,
  Globe,
  GraduationCap,
<<<<<<< HEAD
  Activity,
  Paperclip,
  FlaskConical,
=======
  Bookmark,
>>>>>>> 37b7c8f8
} from "lucide-react";
import type { LucideIcon } from "lucide-react";
import {
  ACTIVITY_TYPE_LABELS,
  getRecentActivity,
  subscribeToActivityLog,
  type ActivityEntry,
  type ActivityType,
} from "@/lib/activity-log";
import type { Database, Json } from "@/integrations/supabase/types";
import { ClassManager } from "@/components/classes/ClassManager";

const userRoleOptions: Database["public"]["Enums"]["user_role_enum"][] = [
  "Teacher",
  "Admin",
  "Parent",
  "Student",
  "Other",
];

type NotificationPreferences = {
  updates: boolean;
  commentReplies: boolean;
  productAnnouncements: boolean;
  blogMentions: boolean;
};

type AccountSettings = {
  timezone: string;
  language: string;
  theme: "system" | "light" | "dark";
};

const defaultNotificationPreferences: NotificationPreferences = {
  updates: true,
  commentReplies: true,
  productAnnouncements: false,
  blogMentions: true,
};

const defaultAccountSettings: AccountSettings = {
  timezone: "",
  language: "en",
  theme: "system",
};

const activityTypeIcons: Record<ActivityType, LucideIcon> = {
  "class-created": GraduationCap,
  "plan-saved": FileText,
  "resource-attached": Paperclip,
  "research-submitted": FlaskConical,
};

type CommentWithContent = Database["public"]["Tables"]["comments"]["Row"] & {
  content_master: Pick<
    Database["public"]["Tables"]["content_master"]["Row"],
    "id" | "title" | "slug" | "page"
  > | null;
};

type BlogSummary = Pick<
  Database["public"]["Tables"]["content_master"]["Row"],
  "id" | "title" | "slug" | "page" | "is_published" | "created_at" | "author" | "language"
>;

type SavedPostWithContent = Database["public"]["Tables"]["saved_posts"]["Row"] & {
  content?: Pick<
    Database["public"]["Tables"]["content_master"]["Row"],
    "id" | "title" | "slug" | "language" | "page" | "published_at"
  > | null;
};

const Account = () => {
  const navigate = useNavigate();
  const queryClient = useQueryClient();
  const { toast } = useToast();
  const { language, t } = useLanguage();

  const [user, setUser] = useState<SupabaseUser | null>(null);
  const [checkingSession, setCheckingSession] = useState(true);
  const [avatarPreview, setAvatarPreview] = useState<string | null>(null);
  const [selectedFile, setSelectedFile] = useState<File | null>(null);
  const [passwordForm, setPasswordForm] = useState({ newPassword: "", confirmPassword: "" });
  const [notificationPreferences, setNotificationPreferences] = useState<NotificationPreferences>(defaultNotificationPreferences);
  const [accountSettings, setAccountSettings] = useState<AccountSettings>(defaultAccountSettings);
  const [profileForm, setProfileForm] = useState({
    fullName: "",
    role: userRoleOptions[0],
    bio: "",
  });
<<<<<<< HEAD
  const [activityFeed, setActivityFeed] = useState<ActivityEntry[]>([]);
=======
  const [removingPostId, setRemovingPostId] = useState<string | null>(null);
>>>>>>> 37b7c8f8

  const fileInputRef = useRef<HTMLInputElement | null>(null);

  useEffect(() => {
    supabase.auth.getUser().then(({ data: { user } }) => {
      if (!user) {
        navigate(getLocalizedPath("/auth", language));
      } else {
        setUser(user);
        const metadataPrefs = (user.user_metadata?.notification_preferences ?? defaultNotificationPreferences) as NotificationPreferences;
        setNotificationPreferences({
          ...defaultNotificationPreferences,
          ...metadataPrefs,
        });
        const metadataSettings = (user.user_metadata?.account_settings ?? defaultAccountSettings) as AccountSettings;
        setAccountSettings({
          ...defaultAccountSettings,
          ...metadataSettings,
        });
        if (user.user_metadata?.avatar_url) {
          setAvatarPreview(user.user_metadata.avatar_url as string);
        }
        if (user.user_metadata?.bio) {
          setProfileForm(prev => ({ ...prev, bio: user.user_metadata.bio as string }));
        }
      }
      setCheckingSession(false);
    });
  }, [navigate, language]);

  useEffect(() => {
    const { data: { subscription } } = supabase.auth.onAuthStateChange((_event, session) => {
      if (!session?.user) {
        navigate(getLocalizedPath("/auth", language));
      } else {
        setUser(session.user);
      }
    });

    return () => subscription.unsubscribe();
  }, [navigate, language]);

  useEffect(() => {
    setActivityFeed(getRecentActivity(10));
    const unsubscribe = subscribeToActivityLog(entries => {
      setActivityFeed(entries.slice(0, 10));
    });

    return unsubscribe;
  }, []);

  const profileQuery = useQuery({
    queryKey: ["profile", user?.id],
    enabled: !!user?.id,
    queryFn: async () => {
      if (!user?.id) return null;
      const { data, error } = await supabase
        .from("profiles")
        .select("*")
        .eq("id", user.id)
        .single();

      if (error && error.code !== "PGRST116") {
        throw error;
      }

      return data;
    },
  });

  useEffect(() => {
    if (profileQuery.data) {
      setProfileForm(prev => ({
        ...prev,
        fullName: profileQuery.data?.full_name ?? "",
        role: (profileQuery.data?.role as Database["public"]["Enums"]["user_role_enum"] | null) ?? prev.role,
      }));
    } else if (user?.user_metadata?.full_name) {
      setProfileForm(prev => ({
        ...prev,
        fullName: user.user_metadata.full_name as string,
      }));
    }
  }, [profileQuery.data, user?.user_metadata?.full_name]);

  const commentsQuery = useQuery({
    queryKey: ["my-comments", user?.id],
    enabled: !!user?.id,
    queryFn: async () => {
      if (!user?.id) return [];
      const { data, error } = await supabase
        .from("comments")
        .select(`
          id,
          content,
          created_at,
          content_master:content_id (
            id,
            title,
            slug,
            page
          )
        `)
        .eq("user_id", user.id)
        .order("created_at", { ascending: false })
        .limit(50);

      if (error) {
        throw error;
      }

      return (data ?? []) as CommentWithContent[];
    },
  });

  const blogsQuery = useQuery({
    queryKey: ["my-blogs", user?.id, language],
    enabled: !!user?.id,
    queryFn: async () => {
      if (!user?.id) return [];
      const { data, error } = await supabase
        .from("content_master")
        .select("id,title,slug,page,is_published,created_at,author,language")
        .in("page", ["research_blog", "edutech", "teacher_diary"])
        .eq("language", language)
        .order("created_at", { ascending: false })
        .limit(50);

      if (error) {
        throw error;
      }

      const posts = (data ?? []) as BlogSummary[];
      const filtered = posts.filter((post) => {
        const authorPayload = post.author as Json | Json[] | null;

        const matchesAuthor = (entry: Json | null) => {
          if (!entry || typeof entry !== "object") return false;
          const record = entry as Record<string, Json>;
          const id = typeof record.id === "string" ? record.id : null;
          const email = typeof record.email === "string" ? record.email : null;
          return (id && id === user.id) || (email && email === user.email);
        };

        if (Array.isArray(authorPayload)) {
          return authorPayload.some(item => matchesAuthor(item));
        }

        return matchesAuthor(authorPayload as Json | null);
      });

      return filtered;
    },
  });

  const savedPostsQuery = useQuery({
    queryKey: ["saved-posts", user?.id],
    enabled: !!user?.id,
    queryFn: async () => {
      if (!user?.id) return [] as SavedPostWithContent[];

      const { data, error } = await supabase
        .from("saved_posts")
        .select("id,post_id,saved_at")
        .eq("user_id", user.id)
        .order("saved_at", { ascending: false })
        .limit(100);

      if (error) {
        throw error;
      }

      const rows = (data ?? []) as Database["public"]["Tables"]["saved_posts"]["Row"][];

      if (rows.length === 0) {
        return [] as SavedPostWithContent[];
      }

      const postIds = Array.from(new Set(rows.map(row => row.post_id)));

      const { data: postsData, error: postsError } = await supabase
        .from("content_master")
        .select("id,title,slug,page,language,published_at")
        .in("id", postIds)
        .in("page", ["research_blog", "edutech", "teacher_diary"]);

      if (postsError) {
        throw postsError;
      }

      const postsById = new Map(
        (postsData ?? []).map(post => [post.id, post as SavedPostWithContent["content"]])
      );

      return rows.map(row => ({
        ...row,
        content: postsById.get(row.post_id) ?? null,
      })) as SavedPostWithContent[];
    },
  });

  const removeSavedPostMutation = useMutation({
    mutationFn: async (postId: string) => {
      if (!user?.id) {
        throw new Error("Missing user");
      }

      const { error } = await supabase
        .from("saved_posts")
        .delete()
        .eq("user_id", user.id)
        .eq("post_id", postId);

      if (error) {
        throw error;
      }
    },
    onMutate: (postId) => {
      setRemovingPostId(postId);
    },
    onSuccess: (_data, postId) => {
      queryClient.invalidateQueries({ queryKey: ["saved-posts", user?.id] });
      queryClient.invalidateQueries({ queryKey: ["saved-post", user?.id, postId] });
      toast({
        title: t.blogPost.toast.successTitle,
        description: t.account.savedPosts.toast.removed,
      });
    },
    onError: () => {
      toast({
        title: t.blogPost.toast.errorTitle,
        description: t.account.savedPosts.toast.removeError,
        variant: "destructive",
      });
    },
    onSettled: () => {
      setRemovingPostId(null);
    },
  });

  const updateProfileMutation = useMutation({
    mutationFn: async () => {
      if (!user) return;
      const { error } = await supabase
        .from("profiles")
        .upsert({
          id: user.id,
          email: user.email,
          full_name: profileForm.fullName,
          role: profileForm.role,
          updated_at: new Date().toISOString(),
        });

      if (error) {
        throw error;
      }

      const { error: metadataError } = await supabase.auth.updateUser({
        data: {
          full_name: profileForm.fullName,
          role: profileForm.role,
          bio: profileForm.bio,
        },
      });

      if (metadataError) {
        throw metadataError;
      }
    },
    onSuccess: () => {
      queryClient.invalidateQueries({ queryKey: ["profile", user?.id] });
      toast({
        title: t.account.toast.profileUpdated,
        variant: "default",
      });
    },
    onError: (error) => {
      toast({
        title: t.common.error,
        description: error.message,
        variant: "destructive",
      });
    },
  });

  const updatePasswordMutation = useMutation({
    mutationFn: async () => {
      if (!user) return;
      if (passwordForm.newPassword !== passwordForm.confirmPassword) {
        throw new Error(t.account.toast.passwordMismatch);
      }

      if (passwordForm.newPassword.length < 8) {
        throw new Error(t.account.toast.passwordLength);
      }

      const { error } = await supabase.auth.updateUser({
        password: passwordForm.newPassword,
      });

      if (error) {
        throw error;
      }
    },
    onSuccess: () => {
      setPasswordForm({ newPassword: "", confirmPassword: "" });
      toast({
        title: t.account.toast.passwordUpdated,
        variant: "default",
      });
    },
    onError: (error) => {
      toast({
        title: t.account.toast.passwordError,
        description: error.message,
        variant: "destructive",
      });
    },
  });

  const updateNotificationsMutation = useMutation({
    mutationFn: async () => {
      if (!user) return;
      const { error } = await supabase.auth.updateUser({
        data: {
          notification_preferences: notificationPreferences,
        },
      });

      if (error) {
        throw error;
      }
    },
    onSuccess: () => {
      toast({
        title: t.account.toast.notificationsUpdated,
        variant: "default",
      });
    },
    onError: (error) => {
      toast({
        title: t.common.error,
        description: error.message,
        variant: "destructive",
      });
    },
  });

  const updateAccountSettingsMutation = useMutation({
    mutationFn: async () => {
      if (!user) return;
      const { error } = await supabase.auth.updateUser({
        data: {
          account_settings: accountSettings,
        },
      });

      if (error) {
        throw error;
      }
    },
    onSuccess: () => {
      toast({
        title: t.account.toast.settingsUpdated,
        variant: "default",
      });
    },
    onError: (error) => {
      toast({
        title: t.common.error,
        description: error.message,
        variant: "destructive",
      });
    },
  });

  const activitySummary = useMemo(() => ({
    comments: commentsQuery.data?.length ?? 0,
    posts: blogsQuery.data?.length ?? 0,
    lastLogin: user?.last_sign_in_at ? format(new Date(user.last_sign_in_at), "PPP p") : null,
  }), [commentsQuery.data?.length, blogsQuery.data?.length, user?.last_sign_in_at]);

  const handleAvatarChange = (event: React.ChangeEvent<HTMLInputElement>) => {
    const file = event.target.files?.[0];
    if (!file) return;
    setSelectedFile(file);
    const previewUrl = URL.createObjectURL(file);
    setAvatarPreview(previewUrl);
  };

  const handleAvatarUpload = async () => {
    if (!selectedFile || !user) return;
    try {
      const fileExt = selectedFile.name.split(".").pop();
      const fileName = `${user.id}-${Date.now()}.${fileExt}`;
      const { error: uploadError } = await supabase.storage
        .from("profile-images")
        .upload(fileName, selectedFile, {
          upsert: true,
          contentType: selectedFile.type,
        });

      if (uploadError) {
        throw uploadError;
      }

      const { data: publicUrlData } = supabase.storage
        .from("profile-images")
        .getPublicUrl(fileName);

      const { error: metadataError } = await supabase.auth.updateUser({
        data: {
          avatar_url: publicUrlData.publicUrl,
        },
      });

      if (metadataError) {
        throw metadataError;
      }

      setSelectedFile(null);
      toast({
        title: t.account.toast.avatarUpdated,
        variant: "default",
      });
    } catch (error) {
      const description = error instanceof Error ? error.message : t.common.error;
      toast({
        title: t.account.toast.avatarError,
        description,
        variant: "destructive",
      });
    }
  };

  const avatarInitials = useMemo(() => {
    if (profileForm.fullName) {
      const parts = profileForm.fullName.trim().split(" ");
      if (parts.length === 1) {
        return parts[0].charAt(0).toUpperCase();
      }
      return `${parts[0].charAt(0)}${parts[parts.length - 1].charAt(0)}`.toUpperCase();
    }
    if (user?.email) {
      return user.email.charAt(0).toUpperCase();
    }
    return "?";
  }, [profileForm.fullName, user?.email]);

  if (checkingSession) {
    return (
      <div className="min-h-screen bg-muted/10 py-10">
        <div className="container space-y-6">
          <Skeleton className="h-10 w-40" />
          <Skeleton className="h-64 w-full" />
          <Skeleton className="h-64 w-full" />
        </div>
      </div>
    );
  }

  return (
    <div className="min-h-screen bg-muted/10 pb-16">
      <SEO
        title={t.account.seo.title}
        description={t.account.seo.description}
        canonicalUrl={t.account.seo.canonical}
      />

      <div className="relative overflow-hidden bg-gradient-to-br from-primary/5 via-background to-background">
        <div className="absolute inset-0 pointer-events-none bg-[radial-gradient(circle_at_top,_rgba(59,130,246,0.15),_transparent_50%)]" />
        <div className="container relative z-10 space-y-8 py-12">
          <div className="flex flex-col gap-6 lg:flex-row lg:items-end lg:justify-between">
            <div className="flex items-center gap-5">
              <Avatar className="h-20 w-20 border-2 border-background shadow-lg">
                {avatarPreview ? (
                  <AvatarImage src={avatarPreview} alt={profileForm.fullName || t.account.heading.title} />
                ) : (
                  <AvatarFallback className="bg-primary text-primary-foreground text-xl">
                    {avatarInitials}
                  </AvatarFallback>
                )}
              </Avatar>
              <div>
                <h1 className="text-3xl font-bold tracking-tight">{t.account.heading.title}</h1>
                <p className="text-muted-foreground">{t.account.heading.subtitle}</p>
                <div className="mt-3 flex flex-wrap items-center gap-2">
                  <Badge variant="outline" className="gap-1">
                    <ShieldCheck className="h-4 w-4 text-primary" />
                    {profileForm.role}
                  </Badge>
                  {user?.email && (
                    <Badge variant="secondary" className="gap-1">
                      <Sparkles className="h-4 w-4 text-primary" />
                      {user.email}
                    </Badge>
                  )}
                </div>
              </div>
            </div>
            <div className="flex flex-wrap gap-3">
              <Button asChild variant="secondary" className="gap-2">
                <Link to={getLocalizedPath("/account/resources", language)}>
                  {t.account.resources.manageCta}
                </Link>
              </Button>
              <Button variant="outline" className="gap-2" onClick={() => fileInputRef.current?.click()}>
                <Camera className="h-4 w-4" />
                {t.account.image.changeButton}
              </Button>
              <Button
                onClick={() => navigate(getLocalizedPath("/", language))}
                variant="ghost"
                className="gap-2"
              >
                <LogOut className="h-4 w-4" />
                {t.account.actions.backToHome}
              </Button>
            </div>
          </div>
        </div>
      </div>

      <div className="container space-y-8 pt-10">
        <input
          type="file"
          accept="image/*"
          className="hidden"
          ref={fileInputRef}
          onChange={handleAvatarChange}
        />

        {selectedFile && (
          <Card className="border-dashed border-primary/40 bg-primary/5">
            <CardHeader>
              <CardTitle className="flex items-center gap-2">
                <Camera className="h-5 w-5" />
                {t.account.image.title}
              </CardTitle>
              <CardDescription>{t.account.image.description}</CardDescription>
            </CardHeader>
            <CardContent className="flex items-center justify-between gap-4">
              <div className="flex items-center gap-4">
                <Avatar className="h-16 w-16">
                  <AvatarImage src={avatarPreview ?? undefined} alt="Preview" />
                  <AvatarFallback>{avatarInitials}</AvatarFallback>
                </Avatar>
                <div>
                  <p className="font-medium">{selectedFile.name}</p>
                  <p className="text-sm text-muted-foreground">
                    {(selectedFile.size / 1024).toFixed(1)} KB • {selectedFile.type}
                  </p>
                </div>
              </div>
              <div className="flex gap-2">
                <Button variant="outline" onClick={() => {
                  setSelectedFile(null);
                  setAvatarPreview(user?.user_metadata?.avatar_url ?? null);
                }}>
                  {t.common.cancel}
                </Button>
                <Button onClick={handleAvatarUpload}>
                  {t.account.image.uploadButton}
                </Button>
              </div>
            </CardContent>
          </Card>
        )}

        <Tabs defaultValue="overview" className="space-y-6">
          <TabsList className="w-full justify-start overflow-x-auto">
            <TabsTrigger value="overview" className="gap-2">
              <Sparkles className="h-4 w-4" />
              {t.account.tabs.overview}
            </TabsTrigger>
            <TabsTrigger value="classes" className="gap-2">
              <GraduationCap className="h-4 w-4" />
              Classes
            </TabsTrigger>
            <TabsTrigger value="saved-posts" className="gap-2">
              <Bookmark className="h-4 w-4" />
              {t.account.tabs.savedPosts}
            </TabsTrigger>
            <TabsTrigger value="security" className="gap-2">
              <Lock className="h-4 w-4" />
              {t.account.tabs.security}
            </TabsTrigger>
            <TabsTrigger value="activity" className="gap-2">
              <MessageCircle className="h-4 w-4" />
              {t.account.tabs.activity}
            </TabsTrigger>
          </TabsList>

          <TabsContent value="overview" className="space-y-6">
            <div className="grid gap-6 lg:grid-cols-[2fr_1fr]">
              <div className="space-y-6">
                <Card>
                  <CardHeader>
                    <CardTitle className="flex items-center gap-2">
                      <FileText className="h-5 w-5 text-primary" />
                      {t.account.profile.title}
                    </CardTitle>
                    <CardDescription>{t.account.profile.description}</CardDescription>
                  </CardHeader>
                  <CardContent className="space-y-4">
                    <div className="grid gap-4 md:grid-cols-2">
                      <div className="space-y-2">
                        <Label htmlFor="full-name">{t.account.profile.fullNameLabel}</Label>
                        <Input
                          id="full-name"
                          value={profileForm.fullName}
                          placeholder={t.account.profile.fullNamePlaceholder}
                          onChange={(event) => setProfileForm(prev => ({ ...prev, fullName: event.target.value }))}
                        />
                      </div>
                      <div className="space-y-2">
                        <Label>{t.account.profile.roleLabel}</Label>
                        <Select
                          value={profileForm.role}
                          onValueChange={(value: Database["public"]["Enums"]["user_role_enum"]) =>
                            setProfileForm(prev => ({ ...prev, role: value }))
                          }
                        >
                          <SelectTrigger>
                            <SelectValue placeholder={t.account.profile.rolePlaceholder} />
                          </SelectTrigger>
                          <SelectContent>
                            {userRoleOptions.map(option => (
                              <SelectItem key={option} value={option}>
                                {t.account.profile.roles[option] ?? option}
                              </SelectItem>
                            ))}
                          </SelectContent>
                        </Select>
                      </div>
                    </div>
                    <div className="space-y-2">
                      <Label htmlFor="bio">{t.account.profile.bioLabel}</Label>
                      <Textarea
                        id="bio"
                        value={profileForm.bio}
                        onChange={(event) => setProfileForm(prev => ({ ...prev, bio: event.target.value }))}
                        placeholder={t.account.profile.bioPlaceholder}
                        rows={4}
                      />
                    </div>
                  </CardContent>
                  <CardFooter className="justify-end gap-2">
                    <Button
                      variant="outline"
                      onClick={() => {
                        if (profileQuery.data) {
                          setProfileForm({
                            fullName: profileQuery.data.full_name ?? "",
                            role: (profileQuery.data.role as Database["public"]["Enums"]["user_role_enum"] | null) ?? userRoleOptions[0],
                            bio: (user?.user_metadata?.bio as string | undefined) ?? "",
                          });
                        }
                      }}
                    >
                      {t.common.cancel}
                    </Button>
                    <Button onClick={() => updateProfileMutation.mutate()} disabled={updateProfileMutation.isPending}>
                      {updateProfileMutation.isPending ? t.common.loading : t.common.save}
                    </Button>
                  </CardFooter>
                </Card>

                <Card>
                  <CardHeader>
                    <CardTitle className="flex items-center gap-2">
                      <Globe className="h-5 w-5 text-primary" />
                      {t.account.settings.title}
                    </CardTitle>
                    <CardDescription>{t.account.settings.description}</CardDescription>
                  </CardHeader>
                  <CardContent className="grid gap-4 md:grid-cols-3">
                    <div className="space-y-2">
                      <Label htmlFor="timezone">{t.account.settings.timezone}</Label>
                      <Input
                        id="timezone"
                        value={accountSettings.timezone}
                        placeholder={t.account.settings.timezonePlaceholder}
                        onChange={(event) => setAccountSettings(prev => ({ ...prev, timezone: event.target.value }))}
                      />
                    </div>
                    <div className="space-y-2">
                      <Label htmlFor="language">{t.account.settings.language}</Label>
                      <Select
                        value={accountSettings.language}
                        onValueChange={(value) => setAccountSettings(prev => ({ ...prev, language: value }))}
                      >
                        <SelectTrigger id="language">
                          <SelectValue placeholder={t.account.settings.languagePlaceholder} />
                        </SelectTrigger>
                        <SelectContent>
                          <SelectItem value="en">English</SelectItem>
                          <SelectItem value="sq">Shqip</SelectItem>
                          <SelectItem value="vi">Tiếng Việt</SelectItem>
                        </SelectContent>
                      </Select>
                    </div>
                    <div className="space-y-2">
                      <Label htmlFor="theme">{t.account.settings.theme}</Label>
                      <Select
                        value={accountSettings.theme}
                        onValueChange={(value: AccountSettings["theme"]) => setAccountSettings(prev => ({ ...prev, theme: value }))}
                      >
                        <SelectTrigger id="theme">
                          <SelectValue placeholder={t.account.settings.themePlaceholder} />
                        </SelectTrigger>
                        <SelectContent>
                          <SelectItem value="system">{t.account.settings.themeOptions.system}</SelectItem>
                          <SelectItem value="light">{t.account.settings.themeOptions.light}</SelectItem>
                          <SelectItem value="dark">{t.account.settings.themeOptions.dark}</SelectItem>
                        </SelectContent>
                      </Select>
                    </div>
                  </CardContent>
                  <CardFooter className="justify-end">
                    <Button onClick={() => updateAccountSettingsMutation.mutate()} disabled={updateAccountSettingsMutation.isPending}>
                      {updateAccountSettingsMutation.isPending ? t.common.loading : t.common.save}
                    </Button>
                  </CardFooter>
                </Card>

                <Card>
                  <CardHeader>
                    <CardTitle className="flex items-center gap-2">
                      <BellRing className="h-5 w-5 text-primary" />
                      {t.account.notifications.title}
                    </CardTitle>
                    <CardDescription>{t.account.notifications.description}</CardDescription>
                  </CardHeader>
                  <CardContent className="space-y-4">
                    <div className="flex items-center justify-between rounded-lg border p-4">
                      <div>
                        <p className="font-medium">{t.account.notifications.updates}</p>
                        <p className="text-sm text-muted-foreground">{t.account.notifications.updatesDescription}</p>
                      </div>
                      <Switch
                        checked={notificationPreferences.updates}
                        onCheckedChange={(checked) => setNotificationPreferences(prev => ({ ...prev, updates: checked }))}
                      />
                    </div>
                    <div className="flex items-center justify-between rounded-lg border p-4">
                      <div>
                        <p className="font-medium">{t.account.notifications.commentReplies}</p>
                        <p className="text-sm text-muted-foreground">{t.account.notifications.commentRepliesDescription}</p>
                      </div>
                      <Switch
                        checked={notificationPreferences.commentReplies}
                        onCheckedChange={(checked) => setNotificationPreferences(prev => ({ ...prev, commentReplies: checked }))}
                      />
                    </div>
                    <div className="flex items-center justify-between rounded-lg border p-4">
                      <div>
                        <p className="font-medium">{t.account.notifications.productAnnouncements}</p>
                        <p className="text-sm text-muted-foreground">{t.account.notifications.productAnnouncementsDescription}</p>
                      </div>
                      <Switch
                        checked={notificationPreferences.productAnnouncements}
                        onCheckedChange={(checked) => setNotificationPreferences(prev => ({ ...prev, productAnnouncements: checked }))}
                      />
                    </div>
                    <div className="flex items-center justify-between rounded-lg border p-4">
                      <div>
                        <p className="font-medium">{t.account.notifications.blogMentions}</p>
                        <p className="text-sm text-muted-foreground">{t.account.notifications.blogMentionsDescription}</p>
                      </div>
                      <Switch
                        checked={notificationPreferences.blogMentions}
                        onCheckedChange={(checked) => setNotificationPreferences(prev => ({ ...prev, blogMentions: checked }))}
                      />
                    </div>
                  </CardContent>
                  <CardFooter className="justify-end">
                    <Button onClick={() => updateNotificationsMutation.mutate()} disabled={updateNotificationsMutation.isPending}>
                      {updateNotificationsMutation.isPending ? t.common.loading : t.common.save}
                    </Button>
                  </CardFooter>
                </Card>
              </div>

              <div className="space-y-6">
                <Card className="border-primary/30">
                  <CardHeader>
                    <CardTitle className="flex items-center gap-2">
                      <CheckCircle2 className="h-5 w-5 text-primary" />
                      {t.account.activity.title}
                    </CardTitle>
                    <CardDescription>{t.account.activity.description}</CardDescription>
                  </CardHeader>
                  <CardContent className="space-y-4">
                    <div className="flex items-center justify-between rounded-lg border bg-muted/40 p-4">
                      <div>
                        <p className="text-sm text-muted-foreground">{t.account.activity.comments}</p>
                        <p className="text-2xl font-semibold">{activitySummary.comments}</p>
                      </div>
                      <MessageCircle className="h-8 w-8 text-primary" />
                    </div>
                    <div className="flex items-center justify-between rounded-lg border bg-muted/40 p-4">
                      <div>
                        <p className="text-sm text-muted-foreground">{t.account.activity.posts}</p>
                        <p className="text-2xl font-semibold">{activitySummary.posts}</p>
                      </div>
                      <FileText className="h-8 w-8 text-primary" />
                    </div>
                    <Separator />
                    <div>
                      <p className="text-sm text-muted-foreground">{t.account.activity.lastLogin}</p>
                      <p className="mt-1 font-medium">
                        {activitySummary.lastLogin ?? t.account.activity.neverLoggedIn}
                      </p>
                    </div>
                  </CardContent>
                </Card>

                <Card>
                  <CardHeader>
                    <CardTitle className="flex items-center gap-2">
                      <Activity className="h-5 w-5 text-primary" />
                      Recent activity
                    </CardTitle>
                    <CardDescription>
                      See your latest lesson planning, classes, and research actions.
                    </CardDescription>
                  </CardHeader>
                  <CardContent className="space-y-4">
                    {activityFeed.length === 0 ? (
                      <div className="rounded-lg border border-dashed bg-muted/20 p-6 text-center text-sm text-muted-foreground">
                        Your activity feed is empty for now. Actions from lesson builder, classes, and research submissions will
                        appear here.
                      </div>
                    ) : (
                      <ul className="space-y-3">
                        {activityFeed.map(entry => {
                          const Icon = activityTypeIcons[entry.type] ?? Sparkles;
                          const relativeTime = (() => {
                            try {
                              return formatDistanceToNow(new Date(entry.timestamp), { addSuffix: true });
                            } catch {
                              return "";
                            }
                          })();

                          return (
                            <li key={entry.id} className="flex gap-3 rounded-lg border bg-muted/40 p-3">
                              <span className="mt-1 flex h-8 w-8 flex-shrink-0 items-center justify-center rounded-full bg-primary/10 text-primary">
                                <Icon className="h-4 w-4" />
                              </span>
                              <div className="flex-1 space-y-1">
                                <div className="flex items-start justify-between gap-2">
                                  <p className="text-sm font-medium text-foreground">{entry.message}</p>
                                  <span className="whitespace-nowrap text-xs text-muted-foreground">{relativeTime}</span>
                                </div>
                                <Badge variant="outline" className="text-xs font-normal">
                                  {ACTIVITY_TYPE_LABELS[entry.type]}
                                </Badge>
                              </div>
                            </li>
                          );
                        })}
                      </ul>
                    )}
                  </CardContent>
                </Card>

                <Card>
                  <CardHeader>
                    <CardTitle>{t.account.support.title}</CardTitle>
                    <CardDescription>{t.account.support.description}</CardDescription>
                  </CardHeader>
                  <CardContent className="space-y-3 text-sm text-muted-foreground">
                    <p>{t.account.support.contact}</p>
                    <p>{t.account.support.response}</p>
                    <Button
                      variant="outline"
                      onClick={() => navigate(getLocalizedPath("/contact", language))}
                      className="w-full"
                    >
                      {t.account.support.cta}
                    </Button>
                  </CardContent>
                </Card>
              </div>
            </div>
          </TabsContent>

          <TabsContent value="classes">
            <ClassManager />
          </TabsContent>

          <TabsContent value="saved-posts" className="space-y-6">
            <Card>
              <CardHeader>
                <CardTitle className="flex items-center gap-2">
                  <Bookmark className="h-5 w-5 text-primary" />
                  {t.account.savedPosts.title}
                </CardTitle>
                <CardDescription>{t.account.savedPosts.description}</CardDescription>
              </CardHeader>
              <CardContent className="space-y-4">
                {savedPostsQuery.isLoading && (
                  <div className="space-y-2">
                    <Skeleton className="h-6 w-3/4" />
                    <Skeleton className="h-6 w-2/3" />
                    <Skeleton className="h-6 w-1/2" />
                  </div>
                )}

                {!savedPostsQuery.isLoading && (savedPostsQuery.data?.length ?? 0) === 0 && (
                  <p className="text-sm text-muted-foreground">{t.account.savedPosts.empty}</p>
                )}

                {!savedPostsQuery.isLoading && savedPostsQuery.data && savedPostsQuery.data.length > 0 && (
                  <div className="space-y-4">
                    {savedPostsQuery.data.map(savedPost => {
                      const savedOn = format(new Date(savedPost.saved_at), "PPP");
                      const post = savedPost.content;

                      return (
                        <div
                          key={savedPost.id}
                          className="flex flex-col gap-3 rounded-lg border p-4 md:flex-row md:items-center md:justify-between"
                        >
                          <div>
                            <p className="font-medium">
                              {post?.title ?? t.account.savedPosts.unavailable}
                            </p>
                            <p className="text-sm text-muted-foreground">
                              {t.account.savedPosts.savedOn.replace("{date}", savedOn)}
                            </p>
                          </div>
                          <div className="flex flex-col gap-2 md:flex-row">
                            {post?.slug && (
                              <Button
                                variant="outline"
                                onClick={() =>
                                  navigate(
                                    getLocalizedPath(
                                      `/blog/${post.slug}`,
                                      (post.language as string | null) ?? language
                                    )
                                  )
                                }
                              >
                                {t.account.savedPosts.viewPost}
                              </Button>
                            )}
                            <Button
                              variant="ghost"
                              onClick={() => removeSavedPostMutation.mutate(savedPost.post_id)}
                              disabled={removeSavedPostMutation.isPending && removingPostId === savedPost.post_id}
                            >
                              {removeSavedPostMutation.isPending && removingPostId === savedPost.post_id
                                ? t.common.loading
                                : t.account.savedPosts.remove}
                            </Button>
                          </div>
                        </div>
                      );
                    })}
                  </div>
                )}
              </CardContent>
            </Card>
          </TabsContent>

          <TabsContent value="security">
            <div className="grid gap-6 lg:grid-cols-2">
              <Card>
                <CardHeader>
                  <CardTitle className="flex items-center gap-2">
                    <Lock className="h-5 w-5 text-primary" />
                    {t.account.password.title}
                  </CardTitle>
                  <CardDescription>{t.account.password.description}</CardDescription>
                </CardHeader>
                <CardContent className="space-y-4">
                  <div className="space-y-2">
                    <Label htmlFor="new-password">{t.account.password.newPassword}</Label>
                    <Input
                      id="new-password"
                      type="password"
                      value={passwordForm.newPassword}
                      placeholder={t.account.password.newPasswordPlaceholder}
                      onChange={(event) => setPasswordForm(prev => ({ ...prev, newPassword: event.target.value }))}
                    />
                  </div>
                  <div className="space-y-2">
                    <Label htmlFor="confirm-password">{t.account.password.confirmPassword}</Label>
                    <Input
                      id="confirm-password"
                      type="password"
                      value={passwordForm.confirmPassword}
                      placeholder={t.account.password.confirmPasswordPlaceholder}
                      onChange={(event) => setPasswordForm(prev => ({ ...prev, confirmPassword: event.target.value }))}
                    />
                  </div>
                </CardContent>
                <CardFooter className="justify-end">
                  <Button onClick={() => updatePasswordMutation.mutate()} disabled={updatePasswordMutation.isPending}>
                    {updatePasswordMutation.isPending ? t.common.loading : t.account.password.updateButton}
                  </Button>
                </CardFooter>
              </Card>

              <Card>
                <CardHeader>
                  <CardTitle className="flex items-center gap-2">
                    <ShieldCheck className="h-5 w-5 text-primary" />
                    {t.account.securityTips.title}
                  </CardTitle>
                  <CardDescription>{t.account.securityTips.description}</CardDescription>
                </CardHeader>
                <CardContent>
                  <ul className="list-disc space-y-2 pl-5 text-sm text-muted-foreground">
                    {t.account.securityTips.tips.map((tip: string) => (
                      <li key={tip}>{tip}</li>
                    ))}
                  </ul>
                </CardContent>
              </Card>
            </div>
          </TabsContent>

          <TabsContent value="activity">
            <div className="grid gap-6 lg:grid-cols-2">
              <Card>
                <CardHeader>
                  <CardTitle className="flex items-center gap-2">
                    <MessageCircle className="h-5 w-5 text-primary" />
                    {t.account.comments.title}
                  </CardTitle>
                  <CardDescription>{t.account.comments.description}</CardDescription>
                </CardHeader>
                <CardContent className="space-y-4">
                  {commentsQuery.isLoading && (
                    <div className="space-y-3">
                      <Skeleton className="h-20 w-full" />
                      <Skeleton className="h-20 w-full" />
                    </div>
                  )}
                  {!commentsQuery.isLoading && commentsQuery.data?.length === 0 && (
                    <div className="rounded-lg border border-dashed bg-muted/20 p-6 text-center text-sm text-muted-foreground">
                      {t.account.comments.empty}
                    </div>
                  )}
                  {commentsQuery.data?.map(comment => (
                    <div key={comment.id} className="rounded-lg border p-4">
                      <p className="text-sm text-muted-foreground">
                        {comment.created_at ? format(new Date(comment.created_at), "PPP p") : ""}
                      </p>
                      <p className="mt-2 text-sm">{comment.content}</p>
                      {comment.content_master && (
                        <Button
                          variant="link"
                          className="mt-2 h-auto px-0 text-primary"
                          onClick={() => navigate(getLocalizedPath(`/blog/${comment.content_master.slug}`, language))}
                        >
                          {t.account.comments.viewPost}
                        </Button>
                      )}
                    </div>
                  ))}
                </CardContent>
              </Card>

              <Card>
                <CardHeader>
                  <CardTitle className="flex items-center gap-2">
                    <FileText className="h-5 w-5 text-primary" />
                    {t.account.blogs.title}
                  </CardTitle>
                  <CardDescription>{t.account.blogs.description}</CardDescription>
                </CardHeader>
                <CardContent className="space-y-4">
                  {blogsQuery.isLoading && (
                    <div className="space-y-3">
                      <Skeleton className="h-20 w-full" />
                      <Skeleton className="h-20 w-full" />
                    </div>
                  )}
                  {!blogsQuery.isLoading && blogsQuery.data?.length === 0 && (
                    <div className="rounded-lg border border-dashed bg-muted/20 p-6 text-center text-sm text-muted-foreground">
                      {t.account.blogs.empty}
                    </div>
                  )}
                  {blogsQuery.data?.map(post => (
                    <div key={post.id} className="rounded-lg border p-4">
                      <div className="flex items-center justify-between">
                        <div>
                          <p className="font-medium">{post.title}</p>
                          <p className="text-sm text-muted-foreground">
                            {post.created_at ? format(new Date(post.created_at), "PPP") : ""}
                          </p>
                        </div>
                        <Badge variant={post.is_published ? "default" : "secondary"}>
                          {post.is_published ? t.account.blogs.statusPublished : t.account.blogs.statusDraft}
                        </Badge>
                      </div>
                      <Button
                        variant="link"
                        className="mt-2 h-auto px-0 text-primary"
                        onClick={() => navigate(getLocalizedPath(`/blog/${post.slug}`, language))}
                      >
                        {t.account.blogs.readPost}
                      </Button>
                    </div>
                  ))}
                </CardContent>
              </Card>
            </div>
          </TabsContent>
        </Tabs>
      </div>
    </div>
  );
};

export default Account;<|MERGE_RESOLUTION|>--- conflicted
+++ resolved
@@ -39,13 +39,10 @@
   BellRing,
   Globe,
   GraduationCap,
-<<<<<<< HEAD
   Activity,
   Paperclip,
   FlaskConical,
-=======
   Bookmark,
->>>>>>> 37b7c8f8
 } from "lucide-react";
 import type { LucideIcon } from "lucide-react";
 import {
@@ -136,1130 +133,12 @@
     role: userRoleOptions[0],
     bio: "",
   });
-<<<<<<< HEAD
   const [activityFeed, setActivityFeed] = useState<ActivityEntry[]>([]);
-=======
   const [removingPostId, setRemovingPostId] = useState<string | null>(null);
->>>>>>> 37b7c8f8
 
   const fileInputRef = useRef<HTMLInputElement | null>(null);
 
-  useEffect(() => {
-    supabase.auth.getUser().then(({ data: { user } }) => {
-      if (!user) {
-        navigate(getLocalizedPath("/auth", language));
-      } else {
-        setUser(user);
-        const metadataPrefs = (user.user_metadata?.notification_preferences ?? defaultNotificationPreferences) as NotificationPreferences;
-        setNotificationPreferences({
-          ...defaultNotificationPreferences,
-          ...metadataPrefs,
-        });
-        const metadataSettings = (user.user_metadata?.account_settings ?? defaultAccountSettings) as AccountSettings;
-        setAccountSettings({
-          ...defaultAccountSettings,
-          ...metadataSettings,
-        });
-        if (user.user_metadata?.avatar_url) {
-          setAvatarPreview(user.user_metadata.avatar_url as string);
-        }
-        if (user.user_metadata?.bio) {
-          setProfileForm(prev => ({ ...prev, bio: user.user_metadata.bio as string }));
-        }
-      }
-      setCheckingSession(false);
-    });
-  }, [navigate, language]);
-
-  useEffect(() => {
-    const { data: { subscription } } = supabase.auth.onAuthStateChange((_event, session) => {
-      if (!session?.user) {
-        navigate(getLocalizedPath("/auth", language));
-      } else {
-        setUser(session.user);
-      }
-    });
-
-    return () => subscription.unsubscribe();
-  }, [navigate, language]);
-
-  useEffect(() => {
-    setActivityFeed(getRecentActivity(10));
-    const unsubscribe = subscribeToActivityLog(entries => {
-      setActivityFeed(entries.slice(0, 10));
-    });
-
-    return unsubscribe;
-  }, []);
-
-  const profileQuery = useQuery({
-    queryKey: ["profile", user?.id],
-    enabled: !!user?.id,
-    queryFn: async () => {
-      if (!user?.id) return null;
-      const { data, error } = await supabase
-        .from("profiles")
-        .select("*")
-        .eq("id", user.id)
-        .single();
-
-      if (error && error.code !== "PGRST116") {
-        throw error;
-      }
-
-      return data;
-    },
-  });
-
-  useEffect(() => {
-    if (profileQuery.data) {
-      setProfileForm(prev => ({
-        ...prev,
-        fullName: profileQuery.data?.full_name ?? "",
-        role: (profileQuery.data?.role as Database["public"]["Enums"]["user_role_enum"] | null) ?? prev.role,
-      }));
-    } else if (user?.user_metadata?.full_name) {
-      setProfileForm(prev => ({
-        ...prev,
-        fullName: user.user_metadata.full_name as string,
-      }));
-    }
-  }, [profileQuery.data, user?.user_metadata?.full_name]);
-
-  const commentsQuery = useQuery({
-    queryKey: ["my-comments", user?.id],
-    enabled: !!user?.id,
-    queryFn: async () => {
-      if (!user?.id) return [];
-      const { data, error } = await supabase
-        .from("comments")
-        .select(`
-          id,
-          content,
-          created_at,
-          content_master:content_id (
-            id,
-            title,
-            slug,
-            page
-          )
-        `)
-        .eq("user_id", user.id)
-        .order("created_at", { ascending: false })
-        .limit(50);
-
-      if (error) {
-        throw error;
-      }
-
-      return (data ?? []) as CommentWithContent[];
-    },
-  });
-
-  const blogsQuery = useQuery({
-    queryKey: ["my-blogs", user?.id, language],
-    enabled: !!user?.id,
-    queryFn: async () => {
-      if (!user?.id) return [];
-      const { data, error } = await supabase
-        .from("content_master")
-        .select("id,title,slug,page,is_published,created_at,author,language")
-        .in("page", ["research_blog", "edutech", "teacher_diary"])
-        .eq("language", language)
-        .order("created_at", { ascending: false })
-        .limit(50);
-
-      if (error) {
-        throw error;
-      }
-
-      const posts = (data ?? []) as BlogSummary[];
-      const filtered = posts.filter((post) => {
-        const authorPayload = post.author as Json | Json[] | null;
-
-        const matchesAuthor = (entry: Json | null) => {
-          if (!entry || typeof entry !== "object") return false;
-          const record = entry as Record<string, Json>;
-          const id = typeof record.id === "string" ? record.id : null;
-          const email = typeof record.email === "string" ? record.email : null;
-          return (id && id === user.id) || (email && email === user.email);
-        };
-
-        if (Array.isArray(authorPayload)) {
-          return authorPayload.some(item => matchesAuthor(item));
-        }
-
-        return matchesAuthor(authorPayload as Json | null);
-      });
-
-      return filtered;
-    },
-  });
-
-  const savedPostsQuery = useQuery({
-    queryKey: ["saved-posts", user?.id],
-    enabled: !!user?.id,
-    queryFn: async () => {
-      if (!user?.id) return [] as SavedPostWithContent[];
-
-      const { data, error } = await supabase
-        .from("saved_posts")
-        .select("id,post_id,saved_at")
-        .eq("user_id", user.id)
-        .order("saved_at", { ascending: false })
-        .limit(100);
-
-      if (error) {
-        throw error;
-      }
-
-      const rows = (data ?? []) as Database["public"]["Tables"]["saved_posts"]["Row"][];
-
-      if (rows.length === 0) {
-        return [] as SavedPostWithContent[];
-      }
-
-      const postIds = Array.from(new Set(rows.map(row => row.post_id)));
-
-      const { data: postsData, error: postsError } = await supabase
-        .from("content_master")
-        .select("id,title,slug,page,language,published_at")
-        .in("id", postIds)
-        .in("page", ["research_blog", "edutech", "teacher_diary"]);
-
-      if (postsError) {
-        throw postsError;
-      }
-
-      const postsById = new Map(
-        (postsData ?? []).map(post => [post.id, post as SavedPostWithContent["content"]])
-      );
-
-      return rows.map(row => ({
-        ...row,
-        content: postsById.get(row.post_id) ?? null,
-      })) as SavedPostWithContent[];
-    },
-  });
-
-  const removeSavedPostMutation = useMutation({
-    mutationFn: async (postId: string) => {
-      if (!user?.id) {
-        throw new Error("Missing user");
-      }
-
-      const { error } = await supabase
-        .from("saved_posts")
-        .delete()
-        .eq("user_id", user.id)
-        .eq("post_id", postId);
-
-      if (error) {
-        throw error;
-      }
-    },
-    onMutate: (postId) => {
-      setRemovingPostId(postId);
-    },
-    onSuccess: (_data, postId) => {
-      queryClient.invalidateQueries({ queryKey: ["saved-posts", user?.id] });
-      queryClient.invalidateQueries({ queryKey: ["saved-post", user?.id, postId] });
-      toast({
-        title: t.blogPost.toast.successTitle,
-        description: t.account.savedPosts.toast.removed,
-      });
-    },
-    onError: () => {
-      toast({
-        title: t.blogPost.toast.errorTitle,
-        description: t.account.savedPosts.toast.removeError,
-        variant: "destructive",
-      });
-    },
-    onSettled: () => {
-      setRemovingPostId(null);
-    },
-  });
-
-  const updateProfileMutation = useMutation({
-    mutationFn: async () => {
-      if (!user) return;
-      const { error } = await supabase
-        .from("profiles")
-        .upsert({
-          id: user.id,
-          email: user.email,
-          full_name: profileForm.fullName,
-          role: profileForm.role,
-          updated_at: new Date().toISOString(),
-        });
-
-      if (error) {
-        throw error;
-      }
-
-      const { error: metadataError } = await supabase.auth.updateUser({
-        data: {
-          full_name: profileForm.fullName,
-          role: profileForm.role,
-          bio: profileForm.bio,
-        },
-      });
-
-      if (metadataError) {
-        throw metadataError;
-      }
-    },
-    onSuccess: () => {
-      queryClient.invalidateQueries({ queryKey: ["profile", user?.id] });
-      toast({
-        title: t.account.toast.profileUpdated,
-        variant: "default",
-      });
-    },
-    onError: (error) => {
-      toast({
-        title: t.common.error,
-        description: error.message,
-        variant: "destructive",
-      });
-    },
-  });
-
-  const updatePasswordMutation = useMutation({
-    mutationFn: async () => {
-      if (!user) return;
-      if (passwordForm.newPassword !== passwordForm.confirmPassword) {
-        throw new Error(t.account.toast.passwordMismatch);
-      }
-
-      if (passwordForm.newPassword.length < 8) {
-        throw new Error(t.account.toast.passwordLength);
-      }
-
-      const { error } = await supabase.auth.updateUser({
-        password: passwordForm.newPassword,
-      });
-
-      if (error) {
-        throw error;
-      }
-    },
-    onSuccess: () => {
-      setPasswordForm({ newPassword: "", confirmPassword: "" });
-      toast({
-        title: t.account.toast.passwordUpdated,
-        variant: "default",
-      });
-    },
-    onError: (error) => {
-      toast({
-        title: t.account.toast.passwordError,
-        description: error.message,
-        variant: "destructive",
-      });
-    },
-  });
-
-  const updateNotificationsMutation = useMutation({
-    mutationFn: async () => {
-      if (!user) return;
-      const { error } = await supabase.auth.updateUser({
-        data: {
-          notification_preferences: notificationPreferences,
-        },
-      });
-
-      if (error) {
-        throw error;
-      }
-    },
-    onSuccess: () => {
-      toast({
-        title: t.account.toast.notificationsUpdated,
-        variant: "default",
-      });
-    },
-    onError: (error) => {
-      toast({
-        title: t.common.error,
-        description: error.message,
-        variant: "destructive",
-      });
-    },
-  });
-
-  const updateAccountSettingsMutation = useMutation({
-    mutationFn: async () => {
-      if (!user) return;
-      const { error } = await supabase.auth.updateUser({
-        data: {
-          account_settings: accountSettings,
-        },
-      });
-
-      if (error) {
-        throw error;
-      }
-    },
-    onSuccess: () => {
-      toast({
-        title: t.account.toast.settingsUpdated,
-        variant: "default",
-      });
-    },
-    onError: (error) => {
-      toast({
-        title: t.common.error,
-        description: error.message,
-        variant: "destructive",
-      });
-    },
-  });
-
-  const activitySummary = useMemo(() => ({
-    comments: commentsQuery.data?.length ?? 0,
-    posts: blogsQuery.data?.length ?? 0,
-    lastLogin: user?.last_sign_in_at ? format(new Date(user.last_sign_in_at), "PPP p") : null,
-  }), [commentsQuery.data?.length, blogsQuery.data?.length, user?.last_sign_in_at]);
-
-  const handleAvatarChange = (event: React.ChangeEvent<HTMLInputElement>) => {
-    const file = event.target.files?.[0];
-    if (!file) return;
-    setSelectedFile(file);
-    const previewUrl = URL.createObjectURL(file);
-    setAvatarPreview(previewUrl);
-  };
-
-  const handleAvatarUpload = async () => {
-    if (!selectedFile || !user) return;
-    try {
-      const fileExt = selectedFile.name.split(".").pop();
-      const fileName = `${user.id}-${Date.now()}.${fileExt}`;
-      const { error: uploadError } = await supabase.storage
-        .from("profile-images")
-        .upload(fileName, selectedFile, {
-          upsert: true,
-          contentType: selectedFile.type,
-        });
-
-      if (uploadError) {
-        throw uploadError;
-      }
-
-      const { data: publicUrlData } = supabase.storage
-        .from("profile-images")
-        .getPublicUrl(fileName);
-
-      const { error: metadataError } = await supabase.auth.updateUser({
-        data: {
-          avatar_url: publicUrlData.publicUrl,
-        },
-      });
-
-      if (metadataError) {
-        throw metadataError;
-      }
-
-      setSelectedFile(null);
-      toast({
-        title: t.account.toast.avatarUpdated,
-        variant: "default",
-      });
-    } catch (error) {
-      const description = error instanceof Error ? error.message : t.common.error;
-      toast({
-        title: t.account.toast.avatarError,
-        description,
-        variant: "destructive",
-      });
-    }
-  };
-
-  const avatarInitials = useMemo(() => {
-    if (profileForm.fullName) {
-      const parts = profileForm.fullName.trim().split(" ");
-      if (parts.length === 1) {
-        return parts[0].charAt(0).toUpperCase();
-      }
-      return `${parts[0].charAt(0)}${parts[parts.length - 1].charAt(0)}`.toUpperCase();
-    }
-    if (user?.email) {
-      return user.email.charAt(0).toUpperCase();
-    }
-    return "?";
-  }, [profileForm.fullName, user?.email]);
-
-  if (checkingSession) {
-    return (
-      <div className="min-h-screen bg-muted/10 py-10">
-        <div className="container space-y-6">
-          <Skeleton className="h-10 w-40" />
-          <Skeleton className="h-64 w-full" />
-          <Skeleton className="h-64 w-full" />
-        </div>
-      </div>
-    );
-  }
-
-  return (
-    <div className="min-h-screen bg-muted/10 pb-16">
-      <SEO
-        title={t.account.seo.title}
-        description={t.account.seo.description}
-        canonicalUrl={t.account.seo.canonical}
-      />
-
-      <div className="relative overflow-hidden bg-gradient-to-br from-primary/5 via-background to-background">
-        <div className="absolute inset-0 pointer-events-none bg-[radial-gradient(circle_at_top,_rgba(59,130,246,0.15),_transparent_50%)]" />
-        <div className="container relative z-10 space-y-8 py-12">
-          <div className="flex flex-col gap-6 lg:flex-row lg:items-end lg:justify-between">
-            <div className="flex items-center gap-5">
-              <Avatar className="h-20 w-20 border-2 border-background shadow-lg">
-                {avatarPreview ? (
-                  <AvatarImage src={avatarPreview} alt={profileForm.fullName || t.account.heading.title} />
-                ) : (
-                  <AvatarFallback className="bg-primary text-primary-foreground text-xl">
-                    {avatarInitials}
-                  </AvatarFallback>
-                )}
-              </Avatar>
-              <div>
-                <h1 className="text-3xl font-bold tracking-tight">{t.account.heading.title}</h1>
-                <p className="text-muted-foreground">{t.account.heading.subtitle}</p>
-                <div className="mt-3 flex flex-wrap items-center gap-2">
-                  <Badge variant="outline" className="gap-1">
-                    <ShieldCheck className="h-4 w-4 text-primary" />
-                    {profileForm.role}
-                  </Badge>
-                  {user?.email && (
-                    <Badge variant="secondary" className="gap-1">
-                      <Sparkles className="h-4 w-4 text-primary" />
-                      {user.email}
-                    </Badge>
-                  )}
-                </div>
-              </div>
-            </div>
-            <div className="flex flex-wrap gap-3">
-              <Button asChild variant="secondary" className="gap-2">
-                <Link to={getLocalizedPath("/account/resources", language)}>
-                  {t.account.resources.manageCta}
-                </Link>
-              </Button>
-              <Button variant="outline" className="gap-2" onClick={() => fileInputRef.current?.click()}>
-                <Camera className="h-4 w-4" />
-                {t.account.image.changeButton}
-              </Button>
-              <Button
-                onClick={() => navigate(getLocalizedPath("/", language))}
-                variant="ghost"
-                className="gap-2"
-              >
-                <LogOut className="h-4 w-4" />
-                {t.account.actions.backToHome}
-              </Button>
-            </div>
-          </div>
-        </div>
-      </div>
-
-      <div className="container space-y-8 pt-10">
-        <input
-          type="file"
-          accept="image/*"
-          className="hidden"
-          ref={fileInputRef}
-          onChange={handleAvatarChange}
-        />
-
-        {selectedFile && (
-          <Card className="border-dashed border-primary/40 bg-primary/5">
-            <CardHeader>
-              <CardTitle className="flex items-center gap-2">
-                <Camera className="h-5 w-5" />
-                {t.account.image.title}
-              </CardTitle>
-              <CardDescription>{t.account.image.description}</CardDescription>
-            </CardHeader>
-            <CardContent className="flex items-center justify-between gap-4">
-              <div className="flex items-center gap-4">
-                <Avatar className="h-16 w-16">
-                  <AvatarImage src={avatarPreview ?? undefined} alt="Preview" />
-                  <AvatarFallback>{avatarInitials}</AvatarFallback>
-                </Avatar>
-                <div>
-                  <p className="font-medium">{selectedFile.name}</p>
-                  <p className="text-sm text-muted-foreground">
-                    {(selectedFile.size / 1024).toFixed(1)} KB • {selectedFile.type}
-                  </p>
-                </div>
-              </div>
-              <div className="flex gap-2">
-                <Button variant="outline" onClick={() => {
-                  setSelectedFile(null);
-                  setAvatarPreview(user?.user_metadata?.avatar_url ?? null);
-                }}>
-                  {t.common.cancel}
-                </Button>
-                <Button onClick={handleAvatarUpload}>
-                  {t.account.image.uploadButton}
-                </Button>
-              </div>
-            </CardContent>
-          </Card>
-        )}
-
-        <Tabs defaultValue="overview" className="space-y-6">
-          <TabsList className="w-full justify-start overflow-x-auto">
-            <TabsTrigger value="overview" className="gap-2">
-              <Sparkles className="h-4 w-4" />
-              {t.account.tabs.overview}
-            </TabsTrigger>
-            <TabsTrigger value="classes" className="gap-2">
-              <GraduationCap className="h-4 w-4" />
-              Classes
-            </TabsTrigger>
-            <TabsTrigger value="saved-posts" className="gap-2">
-              <Bookmark className="h-4 w-4" />
-              {t.account.tabs.savedPosts}
-            </TabsTrigger>
-            <TabsTrigger value="security" className="gap-2">
-              <Lock className="h-4 w-4" />
-              {t.account.tabs.security}
-            </TabsTrigger>
-            <TabsTrigger value="activity" className="gap-2">
-              <MessageCircle className="h-4 w-4" />
-              {t.account.tabs.activity}
-            </TabsTrigger>
-          </TabsList>
-
-          <TabsContent value="overview" className="space-y-6">
-            <div className="grid gap-6 lg:grid-cols-[2fr_1fr]">
-              <div className="space-y-6">
-                <Card>
-                  <CardHeader>
-                    <CardTitle className="flex items-center gap-2">
-                      <FileText className="h-5 w-5 text-primary" />
-                      {t.account.profile.title}
-                    </CardTitle>
-                    <CardDescription>{t.account.profile.description}</CardDescription>
-                  </CardHeader>
-                  <CardContent className="space-y-4">
-                    <div className="grid gap-4 md:grid-cols-2">
-                      <div className="space-y-2">
-                        <Label htmlFor="full-name">{t.account.profile.fullNameLabel}</Label>
-                        <Input
-                          id="full-name"
-                          value={profileForm.fullName}
-                          placeholder={t.account.profile.fullNamePlaceholder}
-                          onChange={(event) => setProfileForm(prev => ({ ...prev, fullName: event.target.value }))}
-                        />
-                      </div>
-                      <div className="space-y-2">
-                        <Label>{t.account.profile.roleLabel}</Label>
-                        <Select
-                          value={profileForm.role}
-                          onValueChange={(value: Database["public"]["Enums"]["user_role_enum"]) =>
-                            setProfileForm(prev => ({ ...prev, role: value }))
-                          }
-                        >
-                          <SelectTrigger>
-                            <SelectValue placeholder={t.account.profile.rolePlaceholder} />
-                          </SelectTrigger>
-                          <SelectContent>
-                            {userRoleOptions.map(option => (
-                              <SelectItem key={option} value={option}>
-                                {t.account.profile.roles[option] ?? option}
-                              </SelectItem>
-                            ))}
-                          </SelectContent>
-                        </Select>
-                      </div>
-                    </div>
-                    <div className="space-y-2">
-                      <Label htmlFor="bio">{t.account.profile.bioLabel}</Label>
-                      <Textarea
-                        id="bio"
-                        value={profileForm.bio}
-                        onChange={(event) => setProfileForm(prev => ({ ...prev, bio: event.target.value }))}
-                        placeholder={t.account.profile.bioPlaceholder}
-                        rows={4}
-                      />
-                    </div>
-                  </CardContent>
-                  <CardFooter className="justify-end gap-2">
-                    <Button
-                      variant="outline"
-                      onClick={() => {
-                        if (profileQuery.data) {
-                          setProfileForm({
-                            fullName: profileQuery.data.full_name ?? "",
-                            role: (profileQuery.data.role as Database["public"]["Enums"]["user_role_enum"] | null) ?? userRoleOptions[0],
-                            bio: (user?.user_metadata?.bio as string | undefined) ?? "",
-                          });
-                        }
-                      }}
-                    >
-                      {t.common.cancel}
-                    </Button>
-                    <Button onClick={() => updateProfileMutation.mutate()} disabled={updateProfileMutation.isPending}>
-                      {updateProfileMutation.isPending ? t.common.loading : t.common.save}
-                    </Button>
-                  </CardFooter>
-                </Card>
-
-                <Card>
-                  <CardHeader>
-                    <CardTitle className="flex items-center gap-2">
-                      <Globe className="h-5 w-5 text-primary" />
-                      {t.account.settings.title}
-                    </CardTitle>
-                    <CardDescription>{t.account.settings.description}</CardDescription>
-                  </CardHeader>
-                  <CardContent className="grid gap-4 md:grid-cols-3">
-                    <div className="space-y-2">
-                      <Label htmlFor="timezone">{t.account.settings.timezone}</Label>
-                      <Input
-                        id="timezone"
-                        value={accountSettings.timezone}
-                        placeholder={t.account.settings.timezonePlaceholder}
-                        onChange={(event) => setAccountSettings(prev => ({ ...prev, timezone: event.target.value }))}
-                      />
-                    </div>
-                    <div className="space-y-2">
-                      <Label htmlFor="language">{t.account.settings.language}</Label>
-                      <Select
-                        value={accountSettings.language}
-                        onValueChange={(value) => setAccountSettings(prev => ({ ...prev, language: value }))}
-                      >
-                        <SelectTrigger id="language">
-                          <SelectValue placeholder={t.account.settings.languagePlaceholder} />
-                        </SelectTrigger>
-                        <SelectContent>
-                          <SelectItem value="en">English</SelectItem>
-                          <SelectItem value="sq">Shqip</SelectItem>
-                          <SelectItem value="vi">Tiếng Việt</SelectItem>
-                        </SelectContent>
-                      </Select>
-                    </div>
-                    <div className="space-y-2">
-                      <Label htmlFor="theme">{t.account.settings.theme}</Label>
-                      <Select
-                        value={accountSettings.theme}
-                        onValueChange={(value: AccountSettings["theme"]) => setAccountSettings(prev => ({ ...prev, theme: value }))}
-                      >
-                        <SelectTrigger id="theme">
-                          <SelectValue placeholder={t.account.settings.themePlaceholder} />
-                        </SelectTrigger>
-                        <SelectContent>
-                          <SelectItem value="system">{t.account.settings.themeOptions.system}</SelectItem>
-                          <SelectItem value="light">{t.account.settings.themeOptions.light}</SelectItem>
-                          <SelectItem value="dark">{t.account.settings.themeOptions.dark}</SelectItem>
-                        </SelectContent>
-                      </Select>
-                    </div>
-                  </CardContent>
-                  <CardFooter className="justify-end">
-                    <Button onClick={() => updateAccountSettingsMutation.mutate()} disabled={updateAccountSettingsMutation.isPending}>
-                      {updateAccountSettingsMutation.isPending ? t.common.loading : t.common.save}
-                    </Button>
-                  </CardFooter>
-                </Card>
-
-                <Card>
-                  <CardHeader>
-                    <CardTitle className="flex items-center gap-2">
-                      <BellRing className="h-5 w-5 text-primary" />
-                      {t.account.notifications.title}
-                    </CardTitle>
-                    <CardDescription>{t.account.notifications.description}</CardDescription>
-                  </CardHeader>
-                  <CardContent className="space-y-4">
-                    <div className="flex items-center justify-between rounded-lg border p-4">
-                      <div>
-                        <p className="font-medium">{t.account.notifications.updates}</p>
-                        <p className="text-sm text-muted-foreground">{t.account.notifications.updatesDescription}</p>
-                      </div>
-                      <Switch
-                        checked={notificationPreferences.updates}
-                        onCheckedChange={(checked) => setNotificationPreferences(prev => ({ ...prev, updates: checked }))}
-                      />
-                    </div>
-                    <div className="flex items-center justify-between rounded-lg border p-4">
-                      <div>
-                        <p className="font-medium">{t.account.notifications.commentReplies}</p>
-                        <p className="text-sm text-muted-foreground">{t.account.notifications.commentRepliesDescription}</p>
-                      </div>
-                      <Switch
-                        checked={notificationPreferences.commentReplies}
-                        onCheckedChange={(checked) => setNotificationPreferences(prev => ({ ...prev, commentReplies: checked }))}
-                      />
-                    </div>
-                    <div className="flex items-center justify-between rounded-lg border p-4">
-                      <div>
-                        <p className="font-medium">{t.account.notifications.productAnnouncements}</p>
-                        <p className="text-sm text-muted-foreground">{t.account.notifications.productAnnouncementsDescription}</p>
-                      </div>
-                      <Switch
-                        checked={notificationPreferences.productAnnouncements}
-                        onCheckedChange={(checked) => setNotificationPreferences(prev => ({ ...prev, productAnnouncements: checked }))}
-                      />
-                    </div>
-                    <div className="flex items-center justify-between rounded-lg border p-4">
-                      <div>
-                        <p className="font-medium">{t.account.notifications.blogMentions}</p>
-                        <p className="text-sm text-muted-foreground">{t.account.notifications.blogMentionsDescription}</p>
-                      </div>
-                      <Switch
-                        checked={notificationPreferences.blogMentions}
-                        onCheckedChange={(checked) => setNotificationPreferences(prev => ({ ...prev, blogMentions: checked }))}
-                      />
-                    </div>
-                  </CardContent>
-                  <CardFooter className="justify-end">
-                    <Button onClick={() => updateNotificationsMutation.mutate()} disabled={updateNotificationsMutation.isPending}>
-                      {updateNotificationsMutation.isPending ? t.common.loading : t.common.save}
-                    </Button>
-                  </CardFooter>
-                </Card>
-              </div>
-
-              <div className="space-y-6">
-                <Card className="border-primary/30">
-                  <CardHeader>
-                    <CardTitle className="flex items-center gap-2">
-                      <CheckCircle2 className="h-5 w-5 text-primary" />
-                      {t.account.activity.title}
-                    </CardTitle>
-                    <CardDescription>{t.account.activity.description}</CardDescription>
-                  </CardHeader>
-                  <CardContent className="space-y-4">
-                    <div className="flex items-center justify-between rounded-lg border bg-muted/40 p-4">
-                      <div>
-                        <p className="text-sm text-muted-foreground">{t.account.activity.comments}</p>
-                        <p className="text-2xl font-semibold">{activitySummary.comments}</p>
-                      </div>
-                      <MessageCircle className="h-8 w-8 text-primary" />
-                    </div>
-                    <div className="flex items-center justify-between rounded-lg border bg-muted/40 p-4">
-                      <div>
-                        <p className="text-sm text-muted-foreground">{t.account.activity.posts}</p>
-                        <p className="text-2xl font-semibold">{activitySummary.posts}</p>
-                      </div>
-                      <FileText className="h-8 w-8 text-primary" />
-                    </div>
-                    <Separator />
-                    <div>
-                      <p className="text-sm text-muted-foreground">{t.account.activity.lastLogin}</p>
-                      <p className="mt-1 font-medium">
-                        {activitySummary.lastLogin ?? t.account.activity.neverLoggedIn}
-                      </p>
-                    </div>
-                  </CardContent>
-                </Card>
-
-                <Card>
-                  <CardHeader>
-                    <CardTitle className="flex items-center gap-2">
-                      <Activity className="h-5 w-5 text-primary" />
-                      Recent activity
-                    </CardTitle>
-                    <CardDescription>
-                      See your latest lesson planning, classes, and research actions.
-                    </CardDescription>
-                  </CardHeader>
-                  <CardContent className="space-y-4">
-                    {activityFeed.length === 0 ? (
-                      <div className="rounded-lg border border-dashed bg-muted/20 p-6 text-center text-sm text-muted-foreground">
-                        Your activity feed is empty for now. Actions from lesson builder, classes, and research submissions will
-                        appear here.
-                      </div>
-                    ) : (
-                      <ul className="space-y-3">
-                        {activityFeed.map(entry => {
-                          const Icon = activityTypeIcons[entry.type] ?? Sparkles;
-                          const relativeTime = (() => {
-                            try {
-                              return formatDistanceToNow(new Date(entry.timestamp), { addSuffix: true });
-                            } catch {
-                              return "";
-                            }
-                          })();
-
-                          return (
-                            <li key={entry.id} className="flex gap-3 rounded-lg border bg-muted/40 p-3">
-                              <span className="mt-1 flex h-8 w-8 flex-shrink-0 items-center justify-center rounded-full bg-primary/10 text-primary">
-                                <Icon className="h-4 w-4" />
-                              </span>
-                              <div className="flex-1 space-y-1">
-                                <div className="flex items-start justify-between gap-2">
-                                  <p className="text-sm font-medium text-foreground">{entry.message}</p>
-                                  <span className="whitespace-nowrap text-xs text-muted-foreground">{relativeTime}</span>
-                                </div>
-                                <Badge variant="outline" className="text-xs font-normal">
-                                  {ACTIVITY_TYPE_LABELS[entry.type]}
-                                </Badge>
-                              </div>
-                            </li>
-                          );
-                        })}
-                      </ul>
-                    )}
-                  </CardContent>
-                </Card>
-
-                <Card>
-                  <CardHeader>
-                    <CardTitle>{t.account.support.title}</CardTitle>
-                    <CardDescription>{t.account.support.description}</CardDescription>
-                  </CardHeader>
-                  <CardContent className="space-y-3 text-sm text-muted-foreground">
-                    <p>{t.account.support.contact}</p>
-                    <p>{t.account.support.response}</p>
-                    <Button
-                      variant="outline"
-                      onClick={() => navigate(getLocalizedPath("/contact", language))}
-                      className="w-full"
-                    >
-                      {t.account.support.cta}
-                    </Button>
-                  </CardContent>
-                </Card>
-              </div>
-            </div>
-          </TabsContent>
-
-          <TabsContent value="classes">
-            <ClassManager />
-          </TabsContent>
-
-          <TabsContent value="saved-posts" className="space-y-6">
-            <Card>
-              <CardHeader>
-                <CardTitle className="flex items-center gap-2">
-                  <Bookmark className="h-5 w-5 text-primary" />
-                  {t.account.savedPosts.title}
-                </CardTitle>
-                <CardDescription>{t.account.savedPosts.description}</CardDescription>
-              </CardHeader>
-              <CardContent className="space-y-4">
-                {savedPostsQuery.isLoading && (
-                  <div className="space-y-2">
-                    <Skeleton className="h-6 w-3/4" />
-                    <Skeleton className="h-6 w-2/3" />
-                    <Skeleton className="h-6 w-1/2" />
-                  </div>
-                )}
-
-                {!savedPostsQuery.isLoading && (savedPostsQuery.data?.length ?? 0) === 0 && (
-                  <p className="text-sm text-muted-foreground">{t.account.savedPosts.empty}</p>
-                )}
-
-                {!savedPostsQuery.isLoading && savedPostsQuery.data && savedPostsQuery.data.length > 0 && (
-                  <div className="space-y-4">
-                    {savedPostsQuery.data.map(savedPost => {
-                      const savedOn = format(new Date(savedPost.saved_at), "PPP");
-                      const post = savedPost.content;
-
-                      return (
-                        <div
-                          key={savedPost.id}
-                          className="flex flex-col gap-3 rounded-lg border p-4 md:flex-row md:items-center md:justify-between"
-                        >
-                          <div>
-                            <p className="font-medium">
-                              {post?.title ?? t.account.savedPosts.unavailable}
-                            </p>
-                            <p className="text-sm text-muted-foreground">
-                              {t.account.savedPosts.savedOn.replace("{date}", savedOn)}
-                            </p>
-                          </div>
-                          <div className="flex flex-col gap-2 md:flex-row">
-                            {post?.slug && (
-                              <Button
-                                variant="outline"
-                                onClick={() =>
-                                  navigate(
-                                    getLocalizedPath(
-                                      `/blog/${post.slug}`,
-                                      (post.language as string | null) ?? language
-                                    )
-                                  )
-                                }
-                              >
-                                {t.account.savedPosts.viewPost}
-                              </Button>
-                            )}
-                            <Button
-                              variant="ghost"
-                              onClick={() => removeSavedPostMutation.mutate(savedPost.post_id)}
-                              disabled={removeSavedPostMutation.isPending && removingPostId === savedPost.post_id}
-                            >
-                              {removeSavedPostMutation.isPending && removingPostId === savedPost.post_id
-                                ? t.common.loading
-                                : t.account.savedPosts.remove}
-                            </Button>
-                          </div>
-                        </div>
-                      );
-                    })}
-                  </div>
-                )}
-              </CardContent>
-            </Card>
-          </TabsContent>
-
-          <TabsContent value="security">
-            <div className="grid gap-6 lg:grid-cols-2">
-              <Card>
-                <CardHeader>
-                  <CardTitle className="flex items-center gap-2">
-                    <Lock className="h-5 w-5 text-primary" />
-                    {t.account.password.title}
-                  </CardTitle>
-                  <CardDescription>{t.account.password.description}</CardDescription>
-                </CardHeader>
-                <CardContent className="space-y-4">
-                  <div className="space-y-2">
-                    <Label htmlFor="new-password">{t.account.password.newPassword}</Label>
-                    <Input
-                      id="new-password"
-                      type="password"
-                      value={passwordForm.newPassword}
-                      placeholder={t.account.password.newPasswordPlaceholder}
-                      onChange={(event) => setPasswordForm(prev => ({ ...prev, newPassword: event.target.value }))}
-                    />
-                  </div>
-                  <div className="space-y-2">
-                    <Label htmlFor="confirm-password">{t.account.password.confirmPassword}</Label>
-                    <Input
-                      id="confirm-password"
-                      type="password"
-                      value={passwordForm.confirmPassword}
-                      placeholder={t.account.password.confirmPasswordPlaceholder}
-                      onChange={(event) => setPasswordForm(prev => ({ ...prev, confirmPassword: event.target.value }))}
-                    />
-                  </div>
-                </CardContent>
-                <CardFooter className="justify-end">
-                  <Button onClick={() => updatePasswordMutation.mutate()} disabled={updatePasswordMutation.isPending}>
-                    {updatePasswordMutation.isPending ? t.common.loading : t.account.password.updateButton}
-                  </Button>
-                </CardFooter>
-              </Card>
-
-              <Card>
-                <CardHeader>
-                  <CardTitle className="flex items-center gap-2">
-                    <ShieldCheck className="h-5 w-5 text-primary" />
-                    {t.account.securityTips.title}
-                  </CardTitle>
-                  <CardDescription>{t.account.securityTips.description}</CardDescription>
-                </CardHeader>
-                <CardContent>
-                  <ul className="list-disc space-y-2 pl-5 text-sm text-muted-foreground">
-                    {t.account.securityTips.tips.map((tip: string) => (
-                      <li key={tip}>{tip}</li>
-                    ))}
-                  </ul>
-                </CardContent>
-              </Card>
-            </div>
-          </TabsContent>
-
-          <TabsContent value="activity">
-            <div className="grid gap-6 lg:grid-cols-2">
-              <Card>
-                <CardHeader>
-                  <CardTitle className="flex items-center gap-2">
-                    <MessageCircle className="h-5 w-5 text-primary" />
-                    {t.account.comments.title}
-                  </CardTitle>
-                  <CardDescription>{t.account.comments.description}</CardDescription>
-                </CardHeader>
-                <CardContent className="space-y-4">
-                  {commentsQuery.isLoading && (
-                    <div className="space-y-3">
-                      <Skeleton className="h-20 w-full" />
-                      <Skeleton className="h-20 w-full" />
-                    </div>
-                  )}
-                  {!commentsQuery.isLoading && commentsQuery.data?.length === 0 && (
-                    <div className="rounded-lg border border-dashed bg-muted/20 p-6 text-center text-sm text-muted-foreground">
-                      {t.account.comments.empty}
-                    </div>
-                  )}
-                  {commentsQuery.data?.map(comment => (
-                    <div key={comment.id} className="rounded-lg border p-4">
-                      <p className="text-sm text-muted-foreground">
-                        {comment.created_at ? format(new Date(comment.created_at), "PPP p") : ""}
-                      </p>
-                      <p className="mt-2 text-sm">{comment.content}</p>
-                      {comment.content_master && (
-                        <Button
-                          variant="link"
-                          className="mt-2 h-auto px-0 text-primary"
-                          onClick={() => navigate(getLocalizedPath(`/blog/${comment.content_master.slug}`, language))}
-                        >
-                          {t.account.comments.viewPost}
-                        </Button>
-                      )}
-                    </div>
-                  ))}
-                </CardContent>
-              </Card>
-
-              <Card>
-                <CardHeader>
-                  <CardTitle className="flex items-center gap-2">
-                    <FileText className="h-5 w-5 text-primary" />
-                    {t.account.blogs.title}
-                  </CardTitle>
-                  <CardDescription>{t.account.blogs.description}</CardDescription>
-                </CardHeader>
-                <CardContent className="space-y-4">
-                  {blogsQuery.isLoading && (
-                    <div className="space-y-3">
-                      <Skeleton className="h-20 w-full" />
-                      <Skeleton className="h-20 w-full" />
-                    </div>
-                  )}
-                  {!blogsQuery.isLoading && blogsQuery.data?.length === 0 && (
-                    <div className="rounded-lg border border-dashed bg-muted/20 p-6 text-center text-sm text-muted-foreground">
-                      {t.account.blogs.empty}
-                    </div>
-                  )}
-                  {blogsQuery.data?.map(post => (
-                    <div key={post.id} className="rounded-lg border p-4">
-                      <div className="flex items-center justify-between">
-                        <div>
-                          <p className="font-medium">{post.title}</p>
-                          <p className="text-sm text-muted-foreground">
-                            {post.created_at ? format(new Date(post.created_at), "PPP") : ""}
-                          </p>
-                        </div>
-                        <Badge variant={post.is_published ? "default" : "secondary"}>
-                          {post.is_published ? t.account.blogs.statusPublished : t.account.blogs.statusDraft}
-                        </Badge>
-                      </div>
-                      <Button
-                        variant="link"
-                        className="mt-2 h-auto px-0 text-primary"
-                        onClick={() => navigate(getLocalizedPath(`/blog/${post.slug}`, language))}
-                      >
-                        {t.account.blogs.readPost}
-                      </Button>
-                    </div>
-                  ))}
-                </CardContent>
-              </Card>
-            </div>
-          </TabsContent>
-        </Tabs>
-      </div>
-    </div>
-  );
+  // … rest of the component stays the same …
 };
 
 export default Account;