import { useEffect, useMemo, useState } from "react";
import type { CheckedState } from "@radix-ui/react-checkbox";
import { Filter, SlidersHorizontal } from "lucide-react";

import { Badge } from "@/components/ui/badge";
import { Button } from "@/components/ui/button";
import { Checkbox } from "@/components/ui/checkbox";
import { Input } from "@/components/ui/input";
import {
  Sheet,
  SheetContent,
  SheetFooter,
  SheetHeader,
  SheetTitle,
  SheetTrigger,
} from "@/components/ui/sheet";
import {
  ToggleGroup,
  ToggleGroupItem,
} from "@/components/ui/toggle-group";
import type { DeliveryMode, Stage } from "@/types/lesson-plans";
import { FilterSection } from "@/components/filters/FilterSection";

type FilterValue = string;

interface LessonFiltersProps {
  stages: Stage[];
  deliveryModes: DeliveryMode[];
  technologyOptions: { value: string; label: string }[];
  selectedStages: FilterValue[];
  selectedDeliveryModes: FilterValue[];
  selectedTechnologies: FilterValue[];
  searchTerm: string;
  onSearchChange: (value: string) => void;
  onStagesChange: (values: FilterValue[]) => void;
  onDeliveryChange: (values: FilterValue[]) => void;
  onTechnologyChange: (values: FilterValue[]) => void;
  onClearFilters: () => void;
  searchPlaceholder: string;
  title: string;
  stageLabel: string;
  deliveryLabel: string;
  technologyLabel: string;
  clearLabel: string;
  closeLabel: string;
}

const MOBILE_BREAKPOINT = 1024;

export function LessonFilters({
  stages,
  deliveryModes,
  technologyOptions,
  selectedStages,
  selectedDeliveryModes,
  selectedTechnologies,
  searchTerm,
  onSearchChange,
  onStagesChange,
  onDeliveryChange,
  onTechnologyChange,
  onClearFilters,
  searchPlaceholder,
  title,
  stageLabel,
  deliveryLabel,
  technologyLabel,
  clearLabel,
  closeLabel,
}: LessonFiltersProps) {
  const [isSheetOpen, setIsSheetOpen] = useState(false);
  const [currentSearch, setCurrentSearch] = useState(searchTerm);

  useEffect(() => {
    setCurrentSearch(searchTerm);
  }, [searchTerm]);

  useEffect(() => {
    const handleResize = () => {
      if (window.innerWidth >= MOBILE_BREAKPOINT) {
        setIsSheetOpen(false);
      }
    };

    window.addEventListener("resize", handleResize);
    return () => window.removeEventListener("resize", handleResize);
  }, []);


  const selectedCount = useMemo(
    () =>
      selectedStages.length +
      selectedDeliveryModes.length +
      selectedTechnologies.length,
    [selectedStages.length, selectedDeliveryModes.length, selectedTechnologies.length],
  );

  const renderStageOption = (stage: Stage) => (
    <label
      key={stage.value}
      className="flex items-start space-x-3 rounded-lg border border-transparent px-3 py-2 transition hover:border-border"
    >
      <Checkbox
        checked={selectedStages.includes(stage.value)}
        onCheckedChange={(checked: CheckedState) => {
          const value = stage.value;
          if (checked === true) {
            if (!selectedStages.includes(value)) {
              onStagesChange([...selectedStages, value]);
            }
          } else {
            onStagesChange(selectedStages.filter((item) => item !== value));
          }
        }}
        aria-label={stage.label}
      />
      <span className="flex flex-1 flex-col text-sm">
        <span className="font-medium">{stage.label}</span>
        {stage.description ? (
          <span className="text-muted-foreground">{stage.description}</span>
        ) : null}
        {stage.gradeRange ? (
          <span className="text-xs text-muted-foreground">{stage.gradeRange}</span>
        ) : null}
      </span>
    </label>
  );

  const renderDeliveryOption = (delivery: DeliveryMode) => (
    <label
      key={delivery.value}
      className="flex items-start space-x-3 rounded-lg border border-transparent px-3 py-2 transition hover:border-border"
    >
      <Checkbox
        checked={selectedDeliveryModes.includes(delivery.value)}
        onCheckedChange={(checked: CheckedState) => {
          const value = delivery.value;
          if (checked === true) {
            if (!selectedDeliveryModes.includes(value)) {
              onDeliveryChange([...selectedDeliveryModes, value]);
            }
          } else {
            onDeliveryChange(selectedDeliveryModes.filter((item) => item !== value));
          }
        }}
        aria-label={delivery.label}
      />
      <span className="flex flex-1 flex-col text-sm">
        <span className="font-medium">{delivery.label}</span>
        {delivery.description ? (
          <span className="text-muted-foreground">{delivery.description}</span>
        ) : null}
        {delivery.durationHint ? (
          <span className="text-xs text-muted-foreground">{delivery.durationHint}</span>
        ) : null}
      </span>
    </label>
  );

  const content = (
    <div className="space-y-6">
      <div className="space-y-2">
        <label className="text-sm font-medium" htmlFor="lesson-search">
          {searchPlaceholder}
        </label>
        <Input
          id="lesson-search"
          type="search"
          placeholder={searchPlaceholder}
          value={currentSearch}
          onChange={(event) => {
            const value = event.target.value;
            setCurrentSearch(value);
            onSearchChange(value);
          }}
          aria-label={searchPlaceholder}
        />
      </div>

<<<<<<< HEAD
      <FilterSection title={stageLabel} defaultOpen={selectedStages.length > 0}>
        {stages.map(renderStageOption)}
      </FilterSection>

      <FilterSection title={deliveryLabel} defaultOpen={selectedDeliveryModes.length > 0}>
        {deliveryModes.map(renderDeliveryOption)}
      </FilterSection>

      <FilterSection title={technologyLabel} defaultOpen={selectedTechnologies.length > 0}>
=======
      <FilterSection title={stageLabel}>
        {stages.map(renderStageOption)}
      </FilterSection>

      <FilterSection title={deliveryLabel}>
        {deliveryModes.map(renderDeliveryOption)}
      </FilterSection>

      <FilterSection title={technologyLabel}>
>>>>>>> 0eb01198
        <ToggleGroup
          type="multiple"
          value={selectedTechnologies}
          onValueChange={onTechnologyChange}
          className="flex flex-wrap gap-2"
          aria-label={technologyLabel}
        >
          {technologyOptions.map((option) => (
            <ToggleGroupItem
              key={option.value}
              value={option.value}
              className="rounded-full border px-4 py-2 text-sm font-medium"
              aria-pressed={selectedTechnologies.includes(option.value)}
            >
              {option.label}
            </ToggleGroupItem>
          ))}
        </ToggleGroup>
      </FilterSection>

      <div className="flex items-center justify-between">
        <Button
          type="button"
          variant="ghost"
          onClick={() => {
            onClearFilters();
            setCurrentSearch("");
            onSearchChange("");
          }}
        >
          {clearLabel}
        </Button>
        {selectedCount > 0 ? (
          <Badge variant="secondary" aria-live="polite">
            {selectedCount}
          </Badge>
        ) : null}
      </div>
    </div>
  );

  return (
    <aside>
      <div className="mb-4 flex items-center justify-between lg:hidden">
        <div className="flex items-center gap-2">
          <Filter className="h-4 w-4" aria-hidden="true" />
          <span className="text-sm font-medium">{title}</span>
          {selectedCount > 0 ? (
            <Badge variant="secondary" aria-live="polite">
              {selectedCount}
            </Badge>
          ) : null}
        </div>
        <Sheet open={isSheetOpen} onOpenChange={setIsSheetOpen}>
          <SheetTrigger asChild>
            <Button variant="outline" size="sm" aria-label={title}>
              <SlidersHorizontal className="mr-2 h-4 w-4" />
              {title}
            </Button>
          </SheetTrigger>
          <SheetContent side="right" className="w-full sm:max-w-md">
            <SheetHeader>
              <SheetTitle>{title}</SheetTitle>
            </SheetHeader>
            <div className="mt-6 max-h-[70vh] overflow-y-auto pr-2">
              {content}
            </div>
            <SheetFooter className="mt-6">
              <Button
                type="button"
                className="w-full"
                onClick={() => setIsSheetOpen(false)}
              >
                {closeLabel}
              </Button>
            </SheetFooter>
          </SheetContent>
        </Sheet>
      </div>

      <div className="hidden lg:block">
        <div className="rounded-2xl border bg-card p-6 shadow-sm">
          <div className="mb-4 flex items-center gap-2">
            <Filter className="h-4 w-4" aria-hidden="true" />
            <h2 className="text-lg font-semibold">{title}</h2>
            {selectedCount > 0 ? (
              <Badge variant="secondary" aria-live="polite">
                {selectedCount}
              </Badge>
            ) : null}
          </div>
          {content}
        </div>
      </div>
    </aside>
  );
}<|MERGE_RESOLUTION|>--- conflicted
+++ resolved
@@ -152,7 +152,7 @@
         ) : null}
         {delivery.durationHint ? (
           <span className="text-xs text-muted-foreground">{delivery.durationHint}</span>
-        ) : null}
+       ) : null}
       </span>
     </label>
   );
@@ -177,7 +177,6 @@
         />
       </div>
 
-<<<<<<< HEAD
       <FilterSection title={stageLabel} defaultOpen={selectedStages.length > 0}>
         {stages.map(renderStageOption)}
       </FilterSection>
@@ -187,17 +186,6 @@
       </FilterSection>
 
       <FilterSection title={technologyLabel} defaultOpen={selectedTechnologies.length > 0}>
-=======
-      <FilterSection title={stageLabel}>
-        {stages.map(renderStageOption)}
-      </FilterSection>
-
-      <FilterSection title={deliveryLabel}>
-        {deliveryModes.map(renderDeliveryOption)}
-      </FilterSection>
-
-      <FilterSection title={technologyLabel}>
->>>>>>> 0eb01198
         <ToggleGroup
           type="multiple"
           value={selectedTechnologies}
@@ -211,6 +199,19 @@
               value={option.value}
               className="rounded-full border px-4 py-2 text-sm font-medium"
               aria-pressed={selectedTechnologies.includes(option.value)}
+            >
+              {option.label}
+            </ToggleGroupItem>
+          ))}
+        </ToggleGroup>
+      </FilterSection>
+
+      <div className="flex items-center justify-between">
+        <Button
+          type="button"
+          variant="ghost"
+          onClick={() => {
+
             >
               {option.label}
             </ToggleGroupItem>
