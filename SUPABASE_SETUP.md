--- conflicted
+++ resolved
@@ -11,7 +11,6 @@
 - **URL**: `https://ruybexkjupmannggnstn.supabase.co`
 - **Anon Key**: Already configured in `src/integrations/supabase/client.ts`
 
-<<<<<<< HEAD
 Serverless API routes (e.g. `netlify/functions/lesson-plans.ts` and
 `netlify/functions/lesson-plan-pdf.ts`) require a **Service Role Key** to bypass
 row-level security when running outside of the browser. Add the following to
@@ -25,9 +24,6 @@
 
 > ℹ️ The automated tests use mocked Supabase clients so no additional variables
 > are required to run `npm run test` locally.
-=======
-> **Service role access:** Administrative scripts that seed or moderate lesson plans should run with the Supabase service role key. Store it as `SUPABASE_SERVICE_ROLE_KEY` in server-side environments only.
->>>>>>> 24897dc4
 
 ### Database Schema
 
@@ -45,92 +41,12 @@
    - Tracks progress, status, and notes
    - Statuses: enrolled, completed, dropped, pending
 
-4. **lesson_plans** - Curriculum-ready lesson outlines for discovery
-   - Fields: title, summary, subject, grade levels, objectives, materials, activities, standards, status
-   - Search: generated `search_vector` column backed by GIN indexes for fast keyword lookups
-   - Access: defaults to `draft`; only `status = 'published'` rows are exposed through public RLS policies
-
 #### Row Level Security (RLS)
 - All tables have RLS enabled
 - Users can only view/modify their own data
 - Classes are publicly viewable but only instructors can modify
-- Lesson plans are publicly readable only when `status = 'published'`; use a service role key for inserts, updates, or moderation tasks.
 
 ## Features Implemented
 
 ### Authentication
-- Email/password authentication
-- Google OAuth support
-- Protected routes with automatic redirects
-- Session persistence
-
-### User Dashboard
-- Profile management with avatar upload
-- Notification preferences
-- Activity tracking (comments, posts)
-- Security settings (password change)
-
-### Class Enrollment System
-- Browse available classes
-- Enroll/drop classes
-- Track progress
-- Add personal notes
-- View enrollment history
-
-## Usage
-
-### For Users
-1. Sign up/Login via `/auth` page
-2. Access dashboard at `/account`
-3. Navigate to "Classes" tab to:
-   - View enrolled classes
-   - Browse available classes
-   - Manage enrollments
-
-### For Developers
-
-#### Accessing Supabase Client
-```typescript
-import { supabase } from "@/integrations/supabase/client";
-```
-
-#### Using the Enrollments Hook
-```typescript
-import { useEnrollments } from "@/hooks/useEnrollments";
-
-const { 
-  enrollments, 
-  availableClasses,
-  enrollInClass,
-  dropEnrollment 
-} = useEnrollments(userId);
-```
-
-## Deployment
-
-### Required Supabase Settings
-1. **Authentication > URL Configuration**:
-   - Site URL: Your production URL
-   - Redirect URLs: Add all environment URLs
-
-2. **Email Templates**: 
-   - Consider disabling "Confirm email" for faster testing
-
-3. **Storage Buckets**:
-   - `profile-images` bucket for avatars (if not exists, create it)
-
-## Security Notes
-- RLS policies protect user data
-- Authentication required for dashboard access
-- Profile data synced with auth system
-- Enrollment counts automatically managed via triggers
-
-## Troubleshooting
-- If users can't see data: Check RLS policies
-- Authentication errors: Verify redirect URLs in Supabase
-- Profile sync issues: Check the handle_new_user trigger
-
-## Links
-- [Supabase Dashboard](https://supabase.com/dashboard/project/ruybexkjupmannggnstn)
-- [Authentication Settings](https://supabase.com/dashboard/project/ruybexkjupmannggnstn/auth/providers)
-- [Database Tables](https://supabase.com/dashboard/project/ruybexkjupmannggnstn/editor)+- Email/password authentication