--- conflicted
+++ resolved
@@ -49,11 +49,8 @@
     }
   }
 
-<<<<<<< HEAD
-=======
-  const { supabase, user } = context;
   const auditContext = getAuditRequestContext(request);
->>>>>>> 476d2faf
+
   const upsertResult = await supabase
     .from("app_admins")
     .upsert({ user_id: targetId }, { onConflict: "user_id" });
@@ -65,15 +62,13 @@
   await recordAuditLog(supabase, {
     action: "admin.roles.grant",
     actorId: user.id,
-<<<<<<< HEAD
+    targetType: "user",
     targetId: targetId,
-    metadata: resolvedEmail ? { email: resolvedEmail } : null,
-=======
-    targetType: "user",
-    targetId: userId,
-    details: { role: "admin" },
+    details: {
+      role: "admin",
+      ...(resolvedEmail ? { email: resolvedEmail } : {}),
+    },
     ...auditContext,
->>>>>>> 476d2faf
   });
 
   return jsonResponse({ success: true });
